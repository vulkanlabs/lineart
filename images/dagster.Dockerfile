ARG PYTHON_VERSION
FROM python:${PYTHON_VERSION}

ARG DAGSTER_HOME
ARG DAGSTER_PORT
ENV DAGSTER_HOME=${DAGSTER_HOME}
ENV DAGSTER_PORT=${DAGSTER_PORT}
EXPOSE ${DAGSTER_PORT}

ARG VULKAN_HOME
ARG VULKAN_PORT
ENV VULKAN_HOME=${VULKAN_HOME}
ENV VULKAN_PORT=${VULKAN_PORT}
EXPOSE ${VULKAN_PORT}

RUN apt-get update && apt-get install -y --no-install-recommends \
build-essential vim \
&& rm -rf /var/lib/apt/lists/*

<<<<<<< HEAD
RUN pip install dagster-webserver fastapi[standard] pyyaml
=======
RUN pip install dagster-webserver "fastapi[standard]" pyyaml pytest pytest-httpserver
>>>>>>> 4066de0d

COPY vulkan_dagster /tmp/vulkan_dagster
RUN pip install /tmp/vulkan_dagster && pytest /tmp/vulkan_dagster 

COPY vulkan_dagster_deploy/config/* ${DAGSTER_HOME}/
COPY vulkan_dagster_deploy/mock_workspace ${DAGSTER_HOME}/workspaces/mock_workspace
COPY vulkan_dagster_deploy/app.py ${VULKAN_HOME}/

WORKDIR /opt

RUN mkdir venvs
COPY vulkan_dagster_deploy/scripts/* ./scripts/

ENTRYPOINT ["sh", "scripts/entrypoint.sh"]<|MERGE_RESOLUTION|>--- conflicted
+++ resolved
@@ -17,11 +17,7 @@
 build-essential vim \
 && rm -rf /var/lib/apt/lists/*
 
-<<<<<<< HEAD
-RUN pip install dagster-webserver fastapi[standard] pyyaml
-=======
 RUN pip install dagster-webserver "fastapi[standard]" pyyaml pytest pytest-httpserver
->>>>>>> 4066de0d
 
 COPY vulkan_dagster /tmp/vulkan_dagster
 RUN pip install /tmp/vulkan_dagster && pytest /tmp/vulkan_dagster 
