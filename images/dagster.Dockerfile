--- conflicted
+++ resolved
@@ -35,12 +35,8 @@
 COPY vulkan_dagster_deploy/entrypoint.sh ./
 COPY vulkan_dagster_deploy/pyproject.toml ./
 
-<<<<<<< HEAD
-RUN pip install dagster-webserver dagster-postgres
-=======
 RUN poetry install
 RUN poetry add /tmp/vulkan_dagster
->>>>>>> 6d625721
 
 # WORKDIR /opt/vulkan_dagster
 
