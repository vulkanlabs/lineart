[project]
name = "vulkan_server"
version = "0.1.0"
description = "Vulkan data server"
dependencies = [
    "fastapi[standard]>=0.112.1",
    "vulkanlabs-vulkan-engine",
    "pytest>=8.3.2",
    "pytest-httpserver>=1.1.0",
]
requires-python = ">=3.10"

[tool.uv]
dev-dependencies = ["pytest>=8.3.2"]

<<<<<<< HEAD
=======
[tool.uv.sources]
vulkanlabs-vulkan-engine = { workspace = true }

>>>>>>> 8ea24320
[build-system]
requires = ["hatchling"]
build-backend = "hatchling.build"<|MERGE_RESOLUTION|>--- conflicted
+++ resolved
@@ -13,12 +13,9 @@
 [tool.uv]
 dev-dependencies = ["pytest>=8.3.2"]
 
-<<<<<<< HEAD
-=======
 [tool.uv.sources]
 vulkanlabs-vulkan-engine = { workspace = true }
 
->>>>>>> 8ea24320
 [build-system]
 requires = ["hatchling"]
 build-backend = "hatchling.build"