"""
Dependency injection providers for vulkan-server.

Provides centralized dependency injection for FastAPI routers following clean architecture principles.
All service dependencies are configured here to ensure consistency and maintainability.

Organization:
- Configuration Dependencies: Core app configuration and settings
- Infrastructure Dependencies: Database, logging, external clients
- Service Dependencies: Business logic services for routers
"""

from functools import lru_cache
from typing import Annotated, Iterator

from fastapi import Depends
from sqlalchemy.orm import Session
from vulkan_engine.config import VulkanEngineConfig
from vulkan_engine.dagster.client import (
    DagsterDataClient,
    create_dagster_client_from_config,
)
from vulkan_engine.dagster.launch_run import DagsterRunLauncher
from vulkan_engine.dagster.service_client import VulkanDagsterServiceClient
from vulkan_engine.db import get_db_session
from vulkan_engine.logger import VulkanLogger, create_logger
from vulkan_engine.services import (
    AllocationService,
<<<<<<< HEAD
    ComponentService,
    DataSourceService,
=======
    DataSourceAnalyticsService,
    DataSourceService,
    PolicyAnalyticsService,
>>>>>>> 38a35e49
    PolicyService,
    PolicyVersionService,
)
from vulkan_engine.services.run_orchestration import RunOrchestrationService
from vulkan_engine.services.run_query import RunQueryService
from vulkan_engine.services.workflow import WorkflowService

from vulkan_server.config import load_vulkan_engine_config


@lru_cache
def get_vulkan_server_config() -> VulkanEngineConfig:
    """
    Get the complete vulkan-server configuration.

    Returns:
        VulkanEngineConfig instance loaded from environment variables
    """
    return load_vulkan_engine_config()


# Infrastructure Dependencies


def get_database_session(
    config: Annotated[VulkanEngineConfig, Depends(get_vulkan_server_config)],
) -> Iterator[Session]:
    """
    Get database session using configuration.

    Args:
        config: Vulkan engine configuration

    Yields:
        Database session
    """
    yield from get_db_session(config.database)


def get_configured_logger(
    config: Annotated[VulkanEngineConfig, Depends(get_vulkan_server_config)],
    db: Annotated[Session, Depends(get_database_session)],
) -> VulkanLogger:
    """
    Get configured logger instance.

    Args:
        config: Vulkan engine configuration
        db: Database session

    Returns:
        Configured VulkanLogger instance
    """
    return create_logger(db, config.logging)


def get_service_dependencies(
    db: Annotated[Session, Depends(get_database_session)],
    logger: Annotated[VulkanLogger, Depends(get_configured_logger)],
) -> tuple[Session, VulkanLogger]:
    """
    Get common dependencies for services.

    Args:
        db: Database session
        logger: Configured logger

    Returns:
        Tuple of (database session, logger)
    """
    return db, logger


def get_dagster_client(
    config: Annotated[VulkanEngineConfig, Depends(get_vulkan_server_config)],
):
    """
    Get Dagster client using configuration.

    Args:
        config: Vulkan engine configuration

    Returns:
        Dagster GraphQL client
    """
    return create_dagster_client_from_config(config.dagster_service)


def get_dagster_launcher(
    db: Annotated[Session, Depends(get_database_session)],
    dagster_client: Annotated[object, Depends(get_dagster_client)],
    config: Annotated[VulkanEngineConfig, Depends(get_vulkan_server_config)],
) -> DagsterRunLauncher:
    """
    Get Dagster run launcher.

    Args:
        db: Database session
        dagster_client: Dagster GraphQL client
        config: Vulkan engine configuration

    Returns:
        DagsterRunLauncher instance
    """
    return DagsterRunLauncher(
        db=db,
        dagster_client=dagster_client,
        server_url=config.app.server_url,
    )


def get_dagster_service_client(
    config: Annotated[VulkanEngineConfig, Depends(get_vulkan_server_config)],
    dagster_client: Annotated[object, Depends(get_dagster_client)],
) -> VulkanDagsterServiceClient:
    """
    Get Dagster service client.

    Args:
        config: Vulkan engine configuration
        dagster_client: Dagster GraphQL client

    Returns:
        VulkanDagsterServiceClient instance
    """
    return VulkanDagsterServiceClient(
        server_url=config.vulkan_dagster_server_url,
        dagster_client=dagster_client,
    )


def get_dagster_data_client(
    config: Annotated[VulkanEngineConfig, Depends(get_vulkan_server_config)],
) -> DagsterDataClient:
    """
    Get Dagster data client.

    Args:
        config: Vulkan engine configuration

    Returns:
        DagsterDataClient instance
    """
    return DagsterDataClient(config.dagster_database)


# Business Service Dependencies


def get_run_query_service(
    db: Annotated[Session, Depends(get_database_session)],
    dagster_data_client: Annotated[DagsterDataClient, Depends(get_dagster_data_client)],
    logger: Annotated[VulkanLogger, Depends(get_configured_logger)],
) -> RunQueryService:
    """
    Get RunQueryService for read operations.

    Args:
        db: Database session
        dagster_data_client: Dagster data client
        logger: Configured logger

    Returns:
        Configured RunQueryService instance
    """
    return RunQueryService(
        db=db,
        dagster_client=dagster_data_client,
        logger=logger,
    )


def get_run_orchestration_service(
    db: Annotated[Session, Depends(get_database_session)],
    launcher: Annotated[DagsterRunLauncher, Depends(get_dagster_launcher)],
    logger: Annotated[VulkanLogger, Depends(get_configured_logger)],
) -> RunOrchestrationService:
    """
    Get RunOrchestrationService for run management.

    Args:
        db: Database session
        launcher: Dagster run launcher
        logger: Configured logger

    Returns:
        Configured RunOrchestrationService instance
    """
    return RunOrchestrationService(
        db=db,
        launcher=launcher,
        logger=logger,
    )


def get_policy_service(
    db: Annotated[Session, Depends(get_database_session)],
    logger: Annotated[VulkanLogger, Depends(get_configured_logger)],
) -> PolicyService:
    """
    Get PolicyService for policy management.

    Args:
        db: Database session
        logger: Configured logger

    Returns:
        Configured PolicyService instance
    """
    return PolicyService(db=db, logger=logger)


def get_workflow_service(
    dagster_service_client: Annotated[
        VulkanDagsterServiceClient, Depends(get_dagster_service_client)
    ],
    db: Annotated[Session, Depends(get_database_session)],
    logger: Annotated[VulkanLogger, Depends(get_configured_logger)],
) -> WorkflowService:
    """Get WorkflowService instance with dependencies."""
    return WorkflowService(
        db=db, dagster_service_client=dagster_service_client, logger=logger
    )


def get_policy_version_service(
    workflow_service: Annotated[WorkflowService, Depends(get_workflow_service)],
    launcher: DagsterRunLauncher = Depends(get_dagster_launcher),
    deps=Depends(get_service_dependencies),
) -> PolicyVersionService:
    """Get PolicyVersionService instance with dependencies."""
    db, logger = deps
    return PolicyVersionService(
        db=db,
        workflow_service=workflow_service,
        launcher=launcher,
        logger=logger,
    )


def get_allocation_service(
    db: Annotated[Session, Depends(get_database_session)],
    launcher: Annotated[DagsterRunLauncher, Depends(get_dagster_launcher)],
    logger: Annotated[VulkanLogger, Depends(get_configured_logger)],
) -> AllocationService:
    """
    Get AllocationService for run allocation.

    Args:
        db: Database session
        launcher: Dagster run launcher
        logger: Configured logger

    Returns:
        Configured AllocationService instance
    """
    return AllocationService(db=db, launcher=launcher, logger=logger)


def get_data_source_service(
    db: Annotated[Session, Depends(get_database_session)],
    logger: Annotated[VulkanLogger, Depends(get_configured_logger)],
) -> DataSourceService:
    """
    Get DataSourceService for data source management.

    Args:
        db: Database session
        logger: Configured logger

    Returns:
        Configured DataSourceService instance
    """
    return DataSourceService(db=db, logger=logger)


<<<<<<< HEAD
def get_component_service(
    db: Annotated[Session, Depends(get_database_session)],
    workflow_service: Annotated[WorkflowService, Depends(get_workflow_service)],
    logger: Annotated[VulkanLogger, Depends(get_configured_logger)],
) -> ComponentService:
    """
    Get ComponentService for component management.
=======
def get_data_source_analytics_service(
    db: Annotated[Session, Depends(get_database_session)],
    logger: Annotated[VulkanLogger, Depends(get_configured_logger)],
) -> DataSourceAnalyticsService:
    """
    Get DataSourceAnalyticsService for data source analytics.
>>>>>>> 38a35e49

    Args:
        db: Database session
        logger: Configured logger

    Returns:
<<<<<<< HEAD
        Configured ComponentService instance
    """
    return ComponentService(db=db, workflow_service=workflow_service, logger=logger)
=======
        Configured DataSourceAnalyticsService instance
    """
    return DataSourceAnalyticsService(db=db, logger=logger)


def get_policy_analytics_service(
    db: Annotated[Session, Depends(get_database_session)],
    logger: Annotated[VulkanLogger, Depends(get_configured_logger)],
) -> PolicyAnalyticsService:
    """
    Get PolicyAnalyticsService for policy analytics.

    Args:
        db: Database session
        logger: Configured logger

    Returns:
        Configured PolicyAnalyticsService instance
    """
    return PolicyAnalyticsService(db=db, logger=logger)


def get_policy_version_service(
    db: Annotated[Session, Depends(get_database_session)],
    dagster_service_client: Annotated[
        VulkanDagsterServiceClient, Depends(get_dagster_service_client)
    ],
    launcher: Annotated[DagsterRunLauncher, Depends(get_dagster_launcher)],
    logger: Annotated[VulkanLogger, Depends(get_configured_logger)],
) -> PolicyVersionService:
    """
    Get PolicyVersionService for policy version management.

    Args:
        db: Database session
        dagster_service_client: Dagster service client
        launcher: Dagster run launcher
        logger: Configured logger

    Returns:
        Configured PolicyVersionService instance
    """
    return PolicyVersionService(
        db=db,
        dagster_service_client=dagster_service_client,
        launcher=launcher,
        logger=logger,
    )
>>>>>>> 38a35e49
<|MERGE_RESOLUTION|>--- conflicted
+++ resolved
@@ -26,14 +26,10 @@
 from vulkan_engine.logger import VulkanLogger, create_logger
 from vulkan_engine.services import (
     AllocationService,
-<<<<<<< HEAD
     ComponentService,
-    DataSourceService,
-=======
     DataSourceAnalyticsService,
     DataSourceService,
     PolicyAnalyticsService,
->>>>>>> 38a35e49
     PolicyService,
     PolicyVersionService,
 )
@@ -310,7 +306,6 @@
     return DataSourceService(db=db, logger=logger)
 
 
-<<<<<<< HEAD
 def get_component_service(
     db: Annotated[Session, Depends(get_database_session)],
     workflow_service: Annotated[WorkflowService, Depends(get_workflow_service)],
@@ -318,25 +313,29 @@
 ) -> ComponentService:
     """
     Get ComponentService for component management.
-=======
+
+    Args:
+        db: Database session
+        logger: Configured logger
+
+    Returns:
+        Configured ComponentService instance
+    """
+    return ComponentService(db=db, workflow_service=workflow_service, logger=logger)
+
+
 def get_data_source_analytics_service(
     db: Annotated[Session, Depends(get_database_session)],
     logger: Annotated[VulkanLogger, Depends(get_configured_logger)],
 ) -> DataSourceAnalyticsService:
     """
     Get DataSourceAnalyticsService for data source analytics.
->>>>>>> 38a35e49
-
-    Args:
-        db: Database session
-        logger: Configured logger
-
-    Returns:
-<<<<<<< HEAD
-        Configured ComponentService instance
-    """
-    return ComponentService(db=db, workflow_service=workflow_service, logger=logger)
-=======
+
+    Args:
+        db: Database session
+        logger: Configured logger
+
+    Returns:
         Configured DataSourceAnalyticsService instance
     """
     return DataSourceAnalyticsService(db=db, logger=logger)
@@ -356,33 +355,4 @@
     Returns:
         Configured PolicyAnalyticsService instance
     """
-    return PolicyAnalyticsService(db=db, logger=logger)
-
-
-def get_policy_version_service(
-    db: Annotated[Session, Depends(get_database_session)],
-    dagster_service_client: Annotated[
-        VulkanDagsterServiceClient, Depends(get_dagster_service_client)
-    ],
-    launcher: Annotated[DagsterRunLauncher, Depends(get_dagster_launcher)],
-    logger: Annotated[VulkanLogger, Depends(get_configured_logger)],
-) -> PolicyVersionService:
-    """
-    Get PolicyVersionService for policy version management.
-
-    Args:
-        db: Database session
-        dagster_service_client: Dagster service client
-        launcher: Dagster run launcher
-        logger: Configured logger
-
-    Returns:
-        Configured PolicyVersionService instance
-    """
-    return PolicyVersionService(
-        db=db,
-        dagster_service_client=dagster_service_client,
-        launcher=launcher,
-        logger=logger,
-    )
->>>>>>> 38a35e49
+    return PolicyAnalyticsService(db=db, logger=logger)