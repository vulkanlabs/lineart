--- conflicted
+++ resolved
@@ -4,7 +4,6 @@
 from sqlalchemy import (
     ARRAY,
     JSON,
-    ARRAY,
     Boolean,
     CheckConstraint,
     Column,
@@ -12,13 +11,9 @@
     Enum,
     Float,
     ForeignKey,
-<<<<<<< HEAD
+    Index,
+    Integer,
     LargeBinary,
-    String,
-    Integer,
-=======
->>>>>>> 0fad94fc
-    Index,
     String,
     Uuid,
     create_engine,
