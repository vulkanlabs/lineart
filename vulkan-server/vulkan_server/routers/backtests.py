--- conflicted
+++ resolved
@@ -4,12 +4,8 @@
 from uuid import UUID
 
 import pandas as pd
-<<<<<<< HEAD
+import requests
 from fastapi import APIRouter, Depends, File, Form, HTTPException, Response, UploadFile
-=======
-import requests
-from fastapi import APIRouter, Depends, HTTPException, Response, UploadFile
->>>>>>> 8122cf36
 from gcsfs import GCSFileSystem
 from pyarrow import parquet
 from sqlalchemy.orm import Session
@@ -20,17 +16,14 @@
 from vulkan_server.auth import get_project_id
 from vulkan_server.beam.launcher import launch_run
 from vulkan_server.config_variables import resolve_config_variables
-<<<<<<< HEAD
-from vulkan_server.db import Backtest, PolicyVersion, UploadedFile, get_db
-=======
 from vulkan_server.db import (
     Backtest,
     BeamWorkspace,
     PolicyVersion,
+    UploadedFile,
     WorkspaceStatus,
     get_db,
 )
->>>>>>> 8122cf36
 from vulkan_server.logger import init_logger
 from vulkan_server.services import (
     ResolutionServiceClient,
@@ -254,16 +247,7 @@
 def load_backtest_results(results_path: str) -> pd.DataFrame:
     token_path = os.getenv("GOOGLE_APPLICATION_CREDENTIALS")
 
-<<<<<<< HEAD
     fs = GCSFileSystem(project=GCP_PROJECT_ID, access="read_write", token=token_path)
-=======
-    if token_path is None or gcp_project is None:
-        raise ValueError(
-            "GOOGLE_APPLICATION_CREDENTIALS and GCP_PROJECT_ID must be set"
-        )
-
-    fs = GCSFileSystem(project=gcp_project, access="read_write", token=token_path)
->>>>>>> 8122cf36
     files = fs.ls(results_path)
 
     if len(files) == 0:
