--- conflicted
+++ resolved
@@ -1,11 +1,8 @@
 import os
 from uuid import UUID
 
-<<<<<<< HEAD
+import pandas as pd
 import requests
-=======
-import pandas as pd
->>>>>>> 06b4723b
 from fastapi import APIRouter, Depends, HTTPException, Response, UploadFile
 from gcsfs import GCSFileSystem
 from pyarrow import parquet
@@ -155,20 +152,21 @@
     db.add(backtest)
     db.commit()
 
-<<<<<<< HEAD
     workspace = (
         db.query(BeamWorkspace).filter_by(policy_version_id=policy_version_id).first()
     )
-
-    # beam_launcher_client.launch_job(
-    #     policy_version_id=str(policy_version_id),
-    #     backtest_id=str(backtest.backtest_id),
-    #     image=workspace.image,
-    #     data_sources={
-    #         INPUT_NODE: backtest.input_data_path,
-    #     },
-    #     config_variables=config_variables,
-    # )
+    db.commit()
+
+    response = beam_launcher_client.launch_job(
+        policy_version_id=str(policy_version_id),
+        backtest_id=str(backtest.backtest_id),
+        image=workspace.image,
+        data_sources={
+            INPUT_NODE: backtest.input_data_path,
+        },
+        config_variables=config_variables,
+    )
+    backtest.output_path = response.json()["output_path"]
 
     return backtest
 
@@ -197,19 +195,19 @@
         json={
             "name": definitions.version_name("", policy_version.policy_version_id),
             "base_image": policy_version.base_worker_image,
-=======
-    response = beam_launcher_client.launch_job(
-        policy_version_id=str(policy_version_id),
-        backtest_id=str(backtest.backtest_id),
-        data_sources={
-            INPUT_NODE: backtest.input_data_path,
->>>>>>> 06b4723b
         },
     )
-    backtest.output_path = response.json()["output_path"]
-    db.commit()
-
-    return backtest
+
+    if response.status_code != 200:
+        beam_workspace.status = WorkspaceStatus.CREATION_FAILED
+        db.commit()
+        raise ValueError(response.content)
+
+    beam_workspace.image = response.json()["image_path"]
+    beam_workspace.status = WorkspaceStatus.OK
+    db.commit()
+
+    return beam_workspace
 
 
 @router.get("/{backtest_id}/results")
@@ -244,18 +242,5 @@
     if len(files) == 0:
         raise ValueError(f"No files found in {results_path}")
 
-<<<<<<< HEAD
-    if response.status_code != 200:
-        beam_workspace.status = WorkspaceStatus.CREATION_FAILED
-        db.commit()
-        raise ValueError(response.content)
-
-    beam_workspace.image = response.json()["image_path"]
-    beam_workspace.status = WorkspaceStatus.OK
-    db.commit()
-
-    return beam_workspace
-=======
     ds = parquet.ParquetDataset(files, filesystem=fs)
-    return ds.read().to_pandas()
->>>>>>> 06b4723b
+    return ds.read().to_pandas()