from dataclasses import dataclass
from uuid import UUID

from dagster_graphql import DagsterGraphQLClient
from numpy.random import choice
from sqlalchemy.orm import Session
from vulkan_public.constants import POLICY_CONFIG_KEY

from vulkan.core.run import RunStatus
from vulkan.dagster.policy import DEFAULT_POLICY_NAME
from vulkan.dagster.run_config import RUN_CONFIG_KEY
from vulkan_server import definitions
from vulkan_server.config_variables import resolve_config_variables_from_id
from vulkan_server.dagster import trigger_run
from vulkan_server.db import PolicyVersion, Run
from vulkan_server.exceptions import (
    NotFoundException,
    UnhandledException,
    VariablesNotSetException,
)
from vulkan_server.logger import init_logger
from vulkan_server.schemas import PolicyAllocationStrategy

logger = init_logger("run_launcher")


def allocate_runs(
    db: Session,
    dagster_client: DagsterGraphQLClient,
    server_url: str,
    project_id: str,
    input_data: dict,
<<<<<<< HEAD
    run_group_id: UUID,
    allocation_strategy: PolicyAllocationStrategy,
):
    shadow = []

    if allocation_strategy.shadow is not None:
        for policy_version_id in allocation_strategy.shadow:
            run = Run(
                policy_version_id=policy_version_id,
                status=RunStatus.PENDING,
                project_id=project_id,
                run_group_id=run_group_id,
            )
            db.add(run)
            db.commit()
            shadow.append(run.run_id)

    opts = [opt.policy_version_id for opt in allocation_strategy.choice]
    freq = [opt.frequency / 1000 for opt in allocation_strategy.choice]
    policy_version_id = choice(opts, p=freq)
=======
    run_config_variables: dict,
) -> Run:
    version = (
        db.query(PolicyVersion)
        .filter_by(
            policy_version_id=policy_version_id, project_id=project_id, archived=False
        )
        .first()
    )
    if version is None:
        msg = f"Policy version {policy_version_id} not found"
        raise NotFoundException(msg)
>>>>>>> c74ca658

    main = create_run(
        db=db,
        dagster_client=dagster_client,
        server_url=server_url,
        project_id=project_id,
        input_data=input_data,
        run_group_id=run_group_id,
        policy_version_id=policy_version_id,
    )
    return {"main": main.run_id, "shadow": shadow}


def create_run(
    db: Session,
    dagster_client: DagsterGraphQLClient,
    server_url: str,
    project_id: str,
    input_data: dict,
    policy_version_id: str,
    run_group_id: UUID | None = None,
    run_config_variables: dict[str, str] | None = None,
):
    launcher = DagsterRunLauncher(
        db=db,
        dagster_client=dagster_client,
        server_url=server_url,
        project_id=project_id,
    )
    return launcher.create_run(
        input_data=input_data,
        run_group_id=run_group_id,
        policy_version_id=policy_version_id,
        run_config_variables=run_config_variables,
    )


def launch_run(
    db: Session,
    dagster_client: DagsterGraphQLClient,
    server_url: str,
    project_id: str,
    run: Run,
    input_data: dict,
<<<<<<< HEAD
    run_config_variables: dict[str, str] | None = None,
=======
    config_variables: dict = None,
>>>>>>> c74ca658
):
    launcher = DagsterRunLauncher(
        db=db,
        dagster_client=dagster_client,
        server_url=server_url,
        project_id=project_id,
    )
    return launcher.launch_run(
        run=run,
        input_data=input_data,
        run_config_variables=run_config_variables,
    )


@dataclass
class LaunchConfig:
    name: str
    variables: dict[str, str]


class DagsterRunLauncher:
    def __init__(
        self,
        db: Session,
        dagster_client: DagsterGraphQLClient,
        server_url: str,
        project_id: str,
    ):
        self.db = db
        self.server_url = server_url
        self.project_id = project_id
        self.dagster_client = dagster_client

    def create_run(
        self,
        input_data: dict,
        policy_version_id: str,
        run_group_id: UUID | None = None,
        run_config_variables: dict[str, str] | None = None,
    ) -> Run:
        """Create and launch a run."""
        config = self._get_launch_config(
            policy_version_id=policy_version_id,
            run_config_variables=run_config_variables,
        )

        run = Run(
            policy_version_id=policy_version_id,
            status=RunStatus.PENDING,
            project_id=self.project_id,
            run_group_id=run_group_id,
        )
        self.db.add(run)
        self.db.commit()

        return self._trigger_job(
            run=run,
            config=config,
            input_data=input_data,
        )

    def launch_run(
        self,
        run: Run,
        input_data: dict,
        run_config_variables: dict[str, str] | None = None,
    ) -> Run:
        """Launch a run that has already been created."""
        config = self._get_launch_config(
            policy_version_id=run.policy_version_id,
            run_config_variables=run_config_variables,
        )
        return self._trigger_job(
            run=run,
            config=config,
            input_data=input_data,
        )

    def _get_launch_config(
        self,
        policy_version_id: str,
        run_config_variables: dict[str, str] | None = None,
    ) -> LaunchConfig:
        version = (
            self.db.query(PolicyVersion)
            .filter_by(
                policy_version_id=policy_version_id,
                project_id=self.project_id,
                archived=False,
            )
            .first()
        )
        if version is None:
            msg = f"Policy version {policy_version_id} not found"
            raise NotFoundException(msg)

        config_variables, missing = resolve_config_variables_from_id(
            db=self.db,
            policy_version_id=policy_version_id,
            required_variables=version.variables,
            run_config_variables=run_config_variables,
        )
        if len(missing) > 0:
            raise VariablesNotSetException(f"Mandatory variables not set: {missing}")

        return LaunchConfig(
            name=definitions.version_name(version.policy_id, policy_version_id),
            variables=config_variables,
        )

    def _trigger_job(
        self,
        run: Run,
        config: LaunchConfig,
        input_data: dict,
    ) -> Run:
        # TODO: We should separate dagster and core db functionality to ensure
        # its easy to migrate to other execution engines.
        try:
            dagster_run_id = trigger_dagster_job(
                dagster_client=self.dagster_client,
                server_url=self.server_url,
                input_data=input_data,
                config_variables=config.variables,
                version_name=config.name,
                run_id=run.run_id,
            )
            run.status = RunStatus.STARTED
            run.dagster_run_id = dagster_run_id
            self.db.commit()
        except Exception as e:
            run.status = RunStatus.FAILURE
            self.db.commit()
            raise UnhandledException(f"Failed to launch run: {str(e)}")

        return run


def trigger_dagster_job(
    dagster_client,
    server_url,
    version_name: str,
    run_id: UUID,
    input_data: dict,
    config_variables: dict[str, str],
):
    execution_config = {
        "ops": {"input_node": {"config": input_data}},
        "resources": {
            RUN_CONFIG_KEY: {
                "config": {
                    "run_id": str(run_id),
                    "server_url": server_url,
                }
            },
            POLICY_CONFIG_KEY: {"config": {"variables": config_variables}},
        },
    }
    logger.debug(f"Triggering job with config: {execution_config}")

    dagster_run_id = trigger_run.trigger_dagster_job(
        dagster_client,
        version_name,
        DEFAULT_POLICY_NAME,
        execution_config,
    )
    return dagster_run_id<|MERGE_RESOLUTION|>--- conflicted
+++ resolved
@@ -30,7 +30,6 @@
     server_url: str,
     project_id: str,
     input_data: dict,
-<<<<<<< HEAD
     run_group_id: UUID,
     allocation_strategy: PolicyAllocationStrategy,
 ):
@@ -51,20 +50,6 @@
     opts = [opt.policy_version_id for opt in allocation_strategy.choice]
     freq = [opt.frequency / 1000 for opt in allocation_strategy.choice]
     policy_version_id = choice(opts, p=freq)
-=======
-    run_config_variables: dict,
-) -> Run:
-    version = (
-        db.query(PolicyVersion)
-        .filter_by(
-            policy_version_id=policy_version_id, project_id=project_id, archived=False
-        )
-        .first()
-    )
-    if version is None:
-        msg = f"Policy version {policy_version_id} not found"
-        raise NotFoundException(msg)
->>>>>>> c74ca658
 
     main = create_run(
         db=db,
@@ -109,11 +94,7 @@
     project_id: str,
     run: Run,
     input_data: dict,
-<<<<<<< HEAD
     run_config_variables: dict[str, str] | None = None,
-=======
-    config_variables: dict = None,
->>>>>>> c74ca658
 ):
     launcher = DagsterRunLauncher(
         db=db,
