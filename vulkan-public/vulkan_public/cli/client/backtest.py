from vulkan_public.cli.context import Context


def list_backtests(ctx: Context):
    response = ctx.session.get(f"{ctx.server_url}/backtests")
    assert response.status_code == 200, f"Failed to list backtests: {response.content}"
    return response.json()


def get_backtest(ctx: Context, backtest_id: str):
    response = ctx.session.get(f"{ctx.server_url}/backtests/{backtest_id}")
    assert response.status_code == 200, f"Failed to list backtests: {response.content}"
    return response.json()


def create_backtest(
    ctx: Context, policy_version_id: str, input_file_path: str, file_format: str
):
    response = ctx.session.post(
        f"{ctx.server_url}/backtests",
        params={
            "policy_version_id": policy_version_id,
            "file_format": file_format,
            "config_variables": {},
        },
        files={"input_file": open(input_file_path, "rb")},
    )
    assert response.status_code == 200, f"Failed to create backtest: {response.content}"
<<<<<<< HEAD
    return response.json()


def create_workspace(
    ctx: Context,
    policy_version_id: str,
):
    response = ctx.session.post(
        f"{ctx.server_url}/backtests/create_workspace",
        params={"policy_version_id": policy_version_id},
    )

    assert response.status_code == 200, f"Failed to create backtest: {response.content}"
    return response.json()
=======
    response_data = response.json()
    backtest_id = response_data["backtest_id"]
    ctx.logger.info(f"Created backtest with id {backtest_id}")
    return response_data


def get_backtest_results(ctx: Context, backtest_id: str):
    url = f"{ctx.server_url}/backtests/{backtest_id}/results"
    response = ctx.session.get(url)
    if response.status_code != 200:
        raise Exception(f"Failed to get backtest results: {response.content}")
    return response.json()


def download_results_to_file(ctx: Context, backtest_id: str, filename: str):
    url = f"{ctx.server_url}/backtests/{backtest_id}/results"
    response = ctx.session.get(url, stream=True)

    with open(filename, "wb") as f:
        for chunk in response.iter_content(chunk_size=8192):
            f.write(chunk)

    ctx.logger.info(f"Downloaded results to {filename}")
>>>>>>> 06b4723b
<|MERGE_RESOLUTION|>--- conflicted
+++ resolved
@@ -26,7 +26,17 @@
         files={"input_file": open(input_file_path, "rb")},
     )
     assert response.status_code == 200, f"Failed to create backtest: {response.content}"
-<<<<<<< HEAD
+    response_data = response.json()
+    backtest_id = response_data["backtest_id"]
+    ctx.logger.info(f"Created backtest with id {backtest_id}")
+    return response_data
+
+
+def get_backtest_results(ctx: Context, backtest_id: str):
+    url = f"{ctx.server_url}/backtests/{backtest_id}/results"
+    response = ctx.session.get(url)
+    if response.status_code != 200:
+        raise Exception(f"Failed to get backtest results: {response.content}")
     return response.json()
 
 
@@ -41,19 +51,6 @@
 
     assert response.status_code == 200, f"Failed to create backtest: {response.content}"
     return response.json()
-=======
-    response_data = response.json()
-    backtest_id = response_data["backtest_id"]
-    ctx.logger.info(f"Created backtest with id {backtest_id}")
-    return response_data
-
-
-def get_backtest_results(ctx: Context, backtest_id: str):
-    url = f"{ctx.server_url}/backtests/{backtest_id}/results"
-    response = ctx.session.get(url)
-    if response.status_code != 200:
-        raise Exception(f"Failed to get backtest results: {response.content}")
-    return response.json()
 
 
 def download_results_to_file(ctx: Context, backtest_id: str, filename: str):
@@ -64,5 +61,4 @@
         for chunk in response.iter_content(chunk_size=8192):
             f.write(chunk)
 
-    ctx.logger.info(f"Downloaded results to {filename}")
->>>>>>> 06b4723b
+    ctx.logger.info(f"Downloaded results to {filename}")