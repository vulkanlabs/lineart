--- conflicted
+++ resolved
@@ -38,7 +38,6 @@
     return response_data
 
 
-<<<<<<< HEAD
 def create_backtest_metrics(
     ctx: Context,
     backtest_id: str,
@@ -53,10 +52,7 @@
     return response.json()
 
 
-def get_backtest_job_status(ctx: Context, backtest_id: str):
-=======
 def get_backtest_status(ctx: Context, backtest_id: str):
->>>>>>> 22ea655d
     response = ctx.session.get(f"{ctx.server_url}/backtests/{backtest_id}/status")
     assert (
         response.status_code == 200
@@ -64,16 +60,6 @@
     return response.json()
 
 
-<<<<<<< HEAD
-def poll_backtest_job_status(
-    ctx: Context, backtest_id: str, timeout: int = 300, time_step: int = 30
-):
-    for _ in range(0, timeout, time_step):
-        jobs_status = get_backtest_job_status(ctx, backtest_id)
-        ctx.logger.info(jobs_status)
-
-        if jobs_status["status"] == "DONE":
-=======
 def poll_backtest_status(
     ctx: Context, backtest_id: str, timeout: int = 300, time_step: int = 30
 ):
@@ -82,13 +68,10 @@
         ctx.logger.info(backtest_status)
 
         if backtest_status["status"] == "DONE":
->>>>>>> 22ea655d
             break
 
         time.sleep(time_step)
-    return jobs_status
-
-<<<<<<< HEAD
+    return backtest_status
 
 def get_backtest_metrics_job_status(ctx: Context, backtest_id: str):
     response = ctx.session.get(f"{ctx.server_url}/backtests/{backtest_id}/metrics")
@@ -110,9 +93,6 @@
             break
         time.sleep(time_step)
     return jobs_status
-=======
-    return backtest_status
->>>>>>> 22ea655d
 
 
 def get_results(ctx: Context, backtest_id: str):
