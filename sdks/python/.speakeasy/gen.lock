--- conflicted
+++ resolved
@@ -1,17 +1,10 @@
 lockVersion: 2.0.0
 id: 88929680-bb73-487a-94bf-9600cc541817
 management:
-<<<<<<< HEAD
-  docChecksum: 42068ea80e27a95f725a7b7005f3b984
-  docVersion: 0.1.0
-  speakeasyVersion: 1.638.1
-  generationVersion: 2.729.2
-=======
   docChecksum: cec3649d52db88cc24ddeb639351cbc2
   docVersion: 0.1.0
-  speakeasyVersion: 1.639.3
+  speakeasyVersion: 1.640.0
   generationVersion: 2.730.5
->>>>>>> 0543dc69
   releaseVersion: 0.1.1
   configChecksum: 73898a7de081ea6e7a217383aa5b582d
 features:
@@ -47,6 +40,12 @@
   - docs/models/authdisconnectresponse.md
   - docs/models/authstartresponse.md
   - docs/models/authuserinforesponse.md
+  - docs/models/body1.md
+  - docs/models/body2.md
+  - docs/models/body3.md
+  - docs/models/body4.md
+  - docs/models/body5.md
+  - docs/models/body6.md
   - docs/models/bodycreaterunbypolicyversion.md
   - docs/models/bodycreaterungroup.md
   - docs/models/bodyrundurationstatsbypolicy.md
@@ -85,14 +84,8 @@
   - docs/models/datasourcespec.md
   - docs/models/datasourcespecsource.md
   - docs/models/datasourcestatus.md
-<<<<<<< HEAD
-  - docs/models/datasourcetestparams.md
-  - docs/models/datasourcetestrequest.md
-  - docs/models/datasourcetestrequestbody.md
-=======
   - docs/models/datasourcetestbyidrequest.md
   - docs/models/datasourcetestparams.md
->>>>>>> 0543dc69
   - docs/models/datasourcetestresponse.md
   - docs/models/deletecomponentrequest.md
   - docs/models/deletedatasourcerequest.md
@@ -122,12 +115,6 @@
   - docs/models/headers5.md
   - docs/models/headers6.md
   - docs/models/httpsource.md
-  - docs/models/httpsourcebody1.md
-  - docs/models/httpsourcebody2.md
-  - docs/models/httpsourcebody3.md
-  - docs/models/httpsourcebody4.md
-  - docs/models/httpsourcebody5.md
-  - docs/models/httpsourcebody6.md
   - docs/models/listcomponentsrequest.md
   - docs/models/listconfigvariablesrequest.md
   - docs/models/listdataobjectsrequest.md
@@ -186,7 +173,6 @@
   - docs/models/stepdetails.md
   - docs/models/stepmetadatabase.md
   - docs/models/stepmetadatabaseerror.md
-  - docs/models/testdatasourcebyidrequest.md
   - docs/models/ttl.md
   - docs/models/uimetadata.md
   - docs/models/uinodeposition.md
@@ -268,10 +254,6 @@
   - src/lineart_sdk/models/datasourcespec.py
   - src/lineart_sdk/models/datasourcestatus.py
   - src/lineart_sdk/models/datasourcetestparams.py
-<<<<<<< HEAD
-  - src/lineart_sdk/models/datasourcetestrequest.py
-=======
->>>>>>> 0543dc69
   - src/lineart_sdk/models/datasourcetestresponse.py
   - src/lineart_sdk/models/delete_componentop.py
   - src/lineart_sdk/models/delete_data_sourceop.py
@@ -340,7 +322,6 @@
   - src/lineart_sdk/models/start_authop.py
   - src/lineart_sdk/models/stepdetails.py
   - src/lineart_sdk/models/stepmetadatabase.py
-  - src/lineart_sdk/models/test_data_source_by_idop.py
   - src/lineart_sdk/models/uimetadata.py
   - src/lineart_sdk/models/uinodeposition.py
   - src/lineart_sdk/models/update_componentop.py
@@ -934,7 +915,6 @@
           application/json: {"name": "<value>", "source": {"path": "/tmp"}, "data_source_id": "fb59ebf0-3518-4698-9c96-53e52bf0d7a5", "created_at": "2025-02-01T13:55:04.311Z", "last_updated_at": "2025-05-28T02:38:08.410Z"}
         "422":
           application/json: {}
-<<<<<<< HEAD
   test_data_source:
     speakeasy-default-test-data-source:
       requestBody:
@@ -946,9 +926,6 @@
           application/json: {}
   test_data_source_by_id:
     speakeasy-default-test-data-source-by-id:
-=======
-  test_data_source_by_id:
-    speakeasy-default-test-data-source-by-id:
       parameters:
         path:
           data_source_id: "<id>"
@@ -961,7 +938,6 @@
           application/json: {}
   data_source_test_by_id:
     speakeasy-default-data-source-test-by-id:
->>>>>>> 0543dc69
       parameters:
         path:
           data_source_id: "<id>"
@@ -969,11 +945,7 @@
         application/json: {}
       responses:
         "200":
-<<<<<<< HEAD
-          application/json: {"test_id": "3463b5a3-6177-45a2-a8b4-d57e7b5ff28d", "status_code": 662742, "response_time_ms": 7204.16}
-=======
           application/json: {"test_id": "aaed7529-fb13-495f-950b-7eeb5e2b5cd4", "status_code": 202577, "response_time_ms": 4479.2}
->>>>>>> 0543dc69
         "422":
           application/json: {}
 examplesVersion: 1.0.2