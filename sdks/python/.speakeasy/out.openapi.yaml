openapi: "3.1.0"
info:
  title: "VulkanAPI"
  version: "0.1.0"
paths:
  "/components/":
    get:
      tags:
        - "components"
      summary: "List Components"
      description: "List all components."
      operationId: "list_components"
      parameters:
        - name: "include_archived"
          in: "query"
          required: false
          schema:
            type: "boolean"
            default: false
            title: "Include Archived"
        - name: "project_id"
          in: "query"
          required: false
          schema:
            anyOf:
              - type: "string"
              - type: "null"
            title: "Project Id"
      responses:
        "200":
          description: "Successful Response"
          content:
            "application/json":
              schema:
                type: "array"
                items: {"$ref": "#/components/schemas/Component"}
                title: "Response List Components"
        "404":
          description: "Not found"
        "422":
          description: "Validation Error"
          content:
            "application/json":
              schema: {"$ref": "#/components/schemas/HTTPValidationError"}
      x-speakeasy-name-override: "list"
    post:
      tags:
        - "components"
      summary: "Create Component"
      description: "Create a new component."
      operationId: "create_component"
      parameters:
        - name: "project_id"
          in: "query"
          required: false
          schema:
            anyOf:
              - type: "string"
              - type: "null"
            title: "Project Id"
      requestBody:
        required: true
        content:
          "application/json":
            schema: {"$ref": "#/components/schemas/ComponentBase"}
      responses:
        "200":
          description: "Successful Response"
          content:
            "application/json":
              schema: {"$ref": "#/components/schemas/Component"}
        "404":
          description: "Not found"
        "422":
          description: "Validation Error"
          content:
            "application/json":
              schema: {"$ref": "#/components/schemas/HTTPValidationError"}
      x-speakeasy-name-override: "create"
  "/components/{component_name}":
    get:
      tags:
        - "components"
      summary: "Get Component"
      description: "Get a component by name."
      operationId: "get_component"
      parameters:
        - name: "component_name"
          in: "path"
          required: true
          schema:
            type: "string"
            title: "Component Name"
        - name: "project_id"
          in: "query"
          required: false
          schema:
            anyOf:
              - type: "string"
              - type: "null"
            title: "Project Id"
      responses:
        "200":
          description: "Successful Response"
          content:
            "application/json":
              schema: {"$ref": "#/components/schemas/Component"}
        "404":
          description: "Not found"
        "422":
          description: "Validation Error"
          content:
            "application/json":
              schema: {"$ref": "#/components/schemas/HTTPValidationError"}
    put:
      tags:
        - "components"
      summary: "Update Component"
      description: "Update a component by name."
      operationId: "update_component"
      parameters:
        - name: "component_name"
          in: "path"
          required: true
          schema:
            type: "string"
            title: "Component Name"
        - name: "project_id"
          in: "query"
          required: false
          schema:
            anyOf:
              - type: "string"
              - type: "null"
            title: "Project Id"
      requestBody:
        required: true
        content:
          "application/json":
            schema: {"$ref": "#/components/schemas/ComponentUpdate"}
      responses:
        "200":
          description: "Successful Response"
          content:
            "application/json":
              schema: {"$ref": "#/components/schemas/Component"}
        "404":
          description: "Not found"
        "422":
          description: "Validation Error"
          content:
            "application/json":
              schema: {"$ref": "#/components/schemas/HTTPValidationError"}
    delete:
      tags:
        - "components"
      summary: "Delete Component"
      description: "Delete (archive) a component."
      operationId: "delete_component"
      parameters:
        - name: "component_name"
          in: "path"
          required: true
          schema:
            type: "string"
            title: "Component Name"
        - name: "project_id"
          in: "query"
          required: false
          schema:
            anyOf:
              - type: "string"
              - type: "null"
            title: "Project Id"
      responses:
        "200":
          description: "Successful Response"
          content:
            "application/json":
              schema: {}
        "404":
          description: "Not found"
        "422":
          description: "Validation Error"
          content:
            "application/json":
              schema: {"$ref": "#/components/schemas/HTTPValidationError"}
  "/data-sources/":
    get:
      tags:
        - "data-sources"
      summary: "List Data Sources"
      description: "List all data sources. Optionally filter by status (e.g., 'PUBLISHED', 'DRAFT')."
      operationId: "list_data_sources"
      parameters:
        - name: "include_archived"
          in: "query"
          required: false
          schema:
            type: "boolean"
            default: false
            title: "Include Archived"
        - name: "status"
          in: "query"
          required: false
          schema:
            anyOf:
              - type: "string"
              - type: "null"
            title: "Status"
      responses:
        "200":
          description: "Successful Response"
          content:
            "application/json":
              schema:
                type: "array"
                items: {"$ref": "#/components/schemas/DataSource"}
                title: "Response List Data Sources"
        "404":
          description: "Not found"
        "422":
          description: "Validation Error"
          content:
            "application/json":
              schema: {"$ref": "#/components/schemas/HTTPValidationError"}
      x-speakeasy-group: "dataSources"
      x-speakeasy-name-override: "list"
    post:
      tags:
        - "data-sources"
      summary: "Create Data Source"
      description: "Create a new data source."
      operationId: "create_data_source"
      requestBody:
        required: true
        content:
          "application/json":
            schema: {"$ref": "#/components/schemas/DataSourceSpec"}
      responses:
        "200":
          description: "Successful Response"
          content:
            "application/json":
              schema: {"$ref": "#/components/schemas/DataSource"}
        "404":
          description: "Not found"
        "422":
          description: "Validation Error"
          content:
            "application/json":
              schema: {"$ref": "#/components/schemas/HTTPValidationError"}
      x-speakeasy-group: "dataSources"
      x-speakeasy-name-override: "create"
  "/data-sources/{data_source_id}":
    get:
      tags:
        - "data-sources"
      summary: "Get Data Source"
      description: "Get a data source by ID."
      operationId: "get_data_source"
      parameters:
        - name: "data_source_id"
          in: "path"
          required: true
          schema:
            type: "string"
            title: "Data Source Id"
      responses:
        "200":
          description: "Successful Response"
          content:
            "application/json":
              schema: {"$ref": "#/components/schemas/DataSource"}
        "404":
          description: "Not found"
        "422":
          description: "Validation Error"
          content:
            "application/json":
              schema: {"$ref": "#/components/schemas/HTTPValidationError"}
      x-speakeasy-group: "dataSources"
      x-speakeasy-name-override: "get"
    put:
      tags:
        - "data-sources"
      summary: "Update Data Source"
      description: "Update a data source."
      operationId: "update_data_source"
      parameters:
        - name: "data_source_id"
          in: "path"
          required: true
          schema:
            type: "string"
            title: "Data Source Id"
      requestBody:
        required: true
        content:
          "application/json":
            schema: {"$ref": "#/components/schemas/DataSourceSpec"}
      responses:
        "200":
          description: "Successful Response"
          content:
            "application/json":
              schema: {"$ref": "#/components/schemas/DataSource"}
        "404":
          description: "Not found"
        "422":
          description: "Validation Error"
          content:
            "application/json":
              schema: {"$ref": "#/components/schemas/HTTPValidationError"}
    delete:
      tags:
        - "data-sources"
      summary: "Delete Data Source"
      description: "Delete (archive) a data source."
      operationId: "delete_data_source"
      parameters:
        - name: "data_source_id"
          in: "path"
          required: true
          schema:
            type: "string"
            title: "Data Source Id"
      responses:
        "200":
          description: "Successful Response"
          content:
            "application/json":
              schema: {}
        "404":
          description: "Not found"
        "422":
          description: "Validation Error"
          content:
            "application/json":
              schema: {"$ref": "#/components/schemas/HTTPValidationError"}
      x-speakeasy-group: "dataSources"
      x-speakeasy-name-override: "delete"
  "/data-sources/{data_source_id}/variables":
    put:
      tags:
        - "data-sources"
      summary: "Set Data Source Env Variables"
      description: "Set environment variables for a data source."
      operationId: "set_data_source_env_variables"
      parameters:
        - name: "data_source_id"
          in: "path"
          required: true
          schema:
            type: "string"
            title: "Data Source Id"
      requestBody:
        required: true
        content:
          "application/json":
            schema:
              type: "array"
              items: {"$ref": "#/components/schemas/DataSourceEnvVarBase"}
              title: "Desired Variables"
      responses:
        "200":
          description: "Successful Response"
          content:
            "application/json":
              schema: {}
        "404":
          description: "Not found"
        "422":
          description: "Validation Error"
          content:
            "application/json":
              schema: {"$ref": "#/components/schemas/HTTPValidationError"}
      x-speakeasy-group: "dataSources"
      x-speakeasy-name-override: "setEnvVariables"
    get:
      tags:
        - "data-sources"
      summary: "Get Data Source Env Variables"
      description: "Get environment variables for a data source."
      operationId: "get_data_source_env_variables"
      parameters:
        - name: "data_source_id"
          in: "path"
          required: true
          schema:
            type: "string"
            title: "Data Source Id"
      responses:
        "200":
          description: "Successful Response"
          content:
            "application/json":
              schema:
                type: "array"
                items: {"$ref": "#/components/schemas/DataSourceEnvVar"}
                title: "Response Get Data Source Env Variables"
        "404":
          description: "Not found"
        "422":
          description: "Validation Error"
          content:
            "application/json":
              schema: {"$ref": "#/components/schemas/HTTPValidationError"}
      x-speakeasy-name-override: "getEnvVariables"
  "/data-sources/{data_source_id}/objects":
    get:
      tags:
        - "data-sources"
      summary: "List Data Objects"
      description: "List data objects for a data source."
      operationId: "list_data_objects"
      parameters:
        - name: "data_source_id"
          in: "path"
          required: true
          schema:
            type: "string"
            title: "Data Source Id"
      responses:
        "200":
          description: "Successful Response"
          content:
            "application/json":
              schema:
                type: "array"
                items: {"$ref": "#/components/schemas/DataObjectMetadata"}
                title: "Response List Data Objects"
        "404":
          description: "Not found"
        "422":
          description: "Validation Error"
          content:
            "application/json":
              schema: {"$ref": "#/components/schemas/HTTPValidationError"}
      x-speakeasy-name-override: "listDataObjects"
  "/data-sources/{data_source_id}/objects/{data_object_id}":
    get:
      tags:
        - "data-sources"
      summary: "Get Data Object"
      description: "Get a specific data object."
      operationId: "get_data_object"
      parameters:
        - name: "data_source_id"
          in: "path"
          required: true
          schema:
            type: "string"
            title: "Data Source Id"
        - name: "data_object_id"
          in: "path"
          required: true
          schema:
            type: "string"
            title: "Data Object Id"
      responses:
        "200":
          description: "Successful Response"
          content:
            "application/json":
              schema: {"$ref": "#/components/schemas/DataObject"}
        "404":
          description: "Not found"
        "422":
          description: "Validation Error"
          content:
            "application/json":
              schema: {"$ref": "#/components/schemas/HTTPValidationError"}
      x-speakeasy-group: "dataSources"
      x-speakeasy-name-override: "getObject"
  "/data-sources/{data_source_id}/usage":
    get:
      tags:
        - "data-sources"
      summary: "Get Data Source Usage"
      description: "Get usage statistics for a data source."
      operationId: "get_data_source_usage"
      parameters:
        - name: "data_source_id"
          in: "path"
          required: true
          schema:
            type: "string"
            title: "Data Source Id"
        - name: "start_date"
          in: "query"
          required: false
          schema:
            anyOf:
              - type: "string"
                format: "date"
              - type: "null"
            title: "Start Date"
        - name: "end_date"
          in: "query"
          required: false
          schema:
            anyOf:
              - type: "string"
                format: "date"
              - type: "null"
            title: "End Date"
      responses:
        "200":
          description: "Successful Response"
          content:
            "application/json":
              schema:
                type: "object"
                additionalProperties: true
                title: "Response Get Data Source Usage"
        "404":
          description: "Not found"
        "422":
          description: "Validation Error"
          content:
            "application/json":
              schema: {"$ref": "#/components/schemas/HTTPValidationError"}
      x-speakeasy-name-override: "getUsage"
  "/data-sources/{data_source_id}/metrics":
    get:
      tags:
        - "data-sources"
      summary: "Get Data Source Metrics"
      description: "Get performance metrics for a data source."
      operationId: "get_data_source_metrics"
      parameters:
        - name: "data_source_id"
          in: "path"
          required: true
          schema:
            type: "string"
            title: "Data Source Id"
        - name: "start_date"
          in: "query"
          required: false
          schema:
            anyOf:
              - type: "string"
                format: "date"
              - type: "null"
            title: "Start Date"
        - name: "end_date"
          in: "query"
          required: false
          schema:
            anyOf:
              - type: "string"
                format: "date"
              - type: "null"
            title: "End Date"
      responses:
        "200":
          description: "Successful Response"
          content:
            "application/json":
              schema:
                type: "object"
                additionalProperties: true
                title: "Response Get Data Source Metrics"
        "404":
          description: "Not found"
        "422":
          description: "Validation Error"
          content:
            "application/json":
              schema: {"$ref": "#/components/schemas/HTTPValidationError"}
      x-speakeasy-group: "dataSources"
      x-speakeasy-name-override: "getMetrics"
  "/data-sources/{data_source_id}/cache-stats":
    get:
      tags:
        - "data-sources"
      summary: "Get Cache Statistics"
      description: "Get cache statistics for a data source."
      operationId: "get_cache_statistics"
      parameters:
        - name: "data_source_id"
          in: "path"
          required: true
          schema:
            type: "string"
            title: "Data Source Id"
        - name: "start_date"
          in: "query"
          required: false
          schema:
            anyOf:
              - type: "string"
                format: "date"
              - type: "null"
            title: "Start Date"
        - name: "end_date"
          in: "query"
          required: false
          schema:
            anyOf:
              - type: "string"
                format: "date"
              - type: "null"
            title: "End Date"
      responses:
        "200":
          description: "Successful Response"
          content:
            "application/json":
              schema:
                type: "object"
                additionalProperties: true
                title: "Response Get Cache Statistics"
        "404":
          description: "Not found"
        "422":
          description: "Validation Error"
          content:
            "application/json":
              schema: {"$ref": "#/components/schemas/HTTPValidationError"}
      x-speakeasy-group: "dataSources"
      x-speakeasy-name-override: "getCacheStatistics"
  "/data-sources/{data_source_id}/publish":
    post:
      tags:
        - "data-sources"
      summary: "Publish Data Source"
      description: "Publish a data source."
      operationId: "publish_data_source"
      parameters:
        - name: "data_source_id"
          in: "path"
          required: true
          schema:
            type: "string"
            title: "Data Source Id"
      responses:
        "200":
          description: "Successful Response"
          content:
            "application/json":
              schema: {"$ref": "#/components/schemas/DataSource"}
        "404":
          description: "Not found"
        "422":
          description: "Validation Error"
          content:
            "application/json":
              schema: {"$ref": "#/components/schemas/HTTPValidationError"}
<<<<<<< HEAD
  "/data-sources/test":
    post:
      tags:
        - "data-sources"
      summary: "Test Data Source"
      description: "Test a data source configuration."
      operationId: "test_data_source"
      requestBody:
        content:
          "application/json":
            schema: {"$ref": "#/components/schemas/DataSourceTestRequest"}
        required: true
      responses:
        "200":
          description: "Successful Response"
          content:
            "application/json":
              schema: {"$ref": "#/components/schemas/DataSourceTestResponse"}
        "404":
          description: "Not found"
        "422":
          description: "Validation Error"
          content:
            "application/json":
              schema: {"$ref": "#/components/schemas/HTTPValidationError"}
=======
>>>>>>> 0543dc69
  "/data-sources/{data_source_id}/test":
    post:
      tags:
        - "data-sources"
<<<<<<< HEAD
      summary: "Test Data Source By Id"
      description: "Test an existing data source with optional runtime parameters.\n\nBackend fetches the data source configuration and merges with runtime parameters\nand environment variables before executing the test."
      operationId: "test_data_source_by_id"
=======
      summary: "Data Source Test By Id"
      description: "Test an existing data source with optional runtime parameters.\n\nBackend fetches the data source configuration and merges with runtime parameters\nand environment variables before executing the test."
      operationId: "data_source_test_by_id"
>>>>>>> 0543dc69
      parameters:
        - name: "data_source_id"
          in: "path"
          required: true
          schema:
            type: "string"
            title: "Data Source Id"
      requestBody:
        required: true
        content:
          "application/json":
            schema: {"$ref": "#/components/schemas/DataSourceTestParams"}
      responses:
        "200":
          description: "Successful Response"
          content:
            "application/json":
              schema: {"$ref": "#/components/schemas/DataSourceTestResponse"}
        "404":
          description: "Not found"
        "422":
          description: "Validation Error"
          content:
            "application/json":
              schema: {"$ref": "#/components/schemas/HTTPValidationError"}
  "/internal/run-version-sync":
    post:
      tags:
        - "internal"
      summary: "Run Version Sync"
      description: "Execute a workflow and wait for results."
      operationId: "run_version_sync"
      parameters:
        - name: "polling_interval_ms"
          in: "query"
          required: false
          schema:
            type: "integer"
            default: 500
            title: "Polling Interval Ms"
        - name: "polling_timeout_ms"
          in: "query"
          required: false
          schema:
            type: "integer"
            default: 300000
            title: "Polling Timeout Ms"
      requestBody:
        required: true
        content:
          "application/json":
            schema: {"$ref": "#/components/schemas/Body_run_version_sync"}
      responses:
        "200":
          description: "Successful Response"
          content:
            "application/json":
              schema: {"$ref": "#/components/schemas/RunResult"}
        "404":
          description: "Not found"
        "422":
          description: "Validation Error"
          content:
            "application/json":
              schema: {"$ref": "#/components/schemas/HTTPValidationError"}
      x-speakeasy-name-override: "runVersionSync"
  "/internal/data-broker":
    post:
      tags:
        - "internal"
      summary: "Request Data From Broker"
      description: "Request data through the data broker."
      operationId: "request_data_from_broker"
      requestBody:
        content:
          "application/json":
            schema: {"$ref": "#/components/schemas/DataBrokerRequest"}
        required: true
      responses:
        "200":
          description: "Successful Response"
          content:
            "application/json":
              schema: {"$ref": "#/components/schemas/DataBrokerResponse"}
        "404":
          description: "Not found"
        "422":
          description: "Validation Error"
          content:
            "application/json":
              schema: {"$ref": "#/components/schemas/HTTPValidationError"}
      x-speakeasy-name-override: "requestDataFromBroker"
  "/internal/runs/{run_id}/metadata":
    post:
      tags:
        - "internal"
      summary: "Publish Metadata"
      description: "Publish metadata for a run step."
      operationId: "publish_metadata"
      parameters:
        - name: "run_id"
          in: "path"
          required: true
          schema:
            type: "string"
            format: "uuid"
            title: "Run Id"
      requestBody:
        required: true
        content:
          "application/json":
            schema: {"$ref": "#/components/schemas/StepMetadataBase"}
      responses:
        "200":
          description: "Successful Response"
          content:
            "application/json":
              schema: {}
        "404":
          description: "Not found"
        "422":
          description: "Validation Error"
          content:
            "application/json":
              schema: {"$ref": "#/components/schemas/HTTPValidationError"}
      x-speakeasy-name-override: "publishMetadata"
  "/internal/runs/{run_id}":
    put:
      tags:
        - "internal"
      summary: "Update Run"
      description: "Update run status and optionally trigger shadow runs."
      operationId: "update_run"
      parameters:
        - name: "run_id"
          in: "path"
          required: true
          schema:
            type: "string"
            format: "uuid"
            title: "Run Id"
      requestBody:
        required: true
        content:
          "application/json":
            schema: {"$ref": "#/components/schemas/Body_update_run"}
      responses:
        "200":
          description: "Successful Response"
          content:
            "application/json":
              schema: {"$ref": "#/components/schemas/Run"}
        "404":
          description: "Not found"
        "422":
          description: "Validation Error"
          content:
            "application/json":
              schema: {"$ref": "#/components/schemas/HTTPValidationError"}
      x-speakeasy-name-override: "updateRun"
  "/policies/":
    get:
      tags:
        - "policies"
      summary: "List Policies"
      description: "List all policies."
      operationId: "list_policies"
      parameters:
        - name: "include_archived"
          in: "query"
          required: false
          schema:
            type: "boolean"
            default: false
            title: "Include Archived"
      responses:
        "200":
          description: "Successful Response"
          content:
            "application/json":
              schema:
                type: "array"
                items: {"$ref": "#/components/schemas/Policy"}
                title: "Response List Policies"
        "404":
          description: "Not found"
        "422":
          description: "Validation Error"
          content:
            "application/json":
              schema: {"$ref": "#/components/schemas/HTTPValidationError"}
      x-speakeasy-name-override: "list"
    post:
      tags:
        - "policies"
      summary: "Create Policy"
      description: "Create a new policy."
      operationId: "create_policy"
      requestBody:
        required: true
        content:
          "application/json":
            schema: {"$ref": "#/components/schemas/PolicyCreate"}
      responses:
        "200":
          description: "Successful Response"
          content:
            "application/json":
              schema: {"$ref": "#/components/schemas/Policy"}
        "404":
          description: "Not found"
        "422":
          description: "Validation Error"
          content:
            "application/json":
              schema: {"$ref": "#/components/schemas/HTTPValidationError"}
      x-speakeasy-name-override: "create"
  "/policies/{policy_id}":
    get:
      tags:
        - "policies"
      summary: "Get Policy"
      description: "Get a policy by ID."
      operationId: "get_policy"
      parameters:
        - name: "policy_id"
          in: "path"
          required: true
          schema:
            type: "string"
            title: "Policy Id"
      responses:
        "200":
          description: "Successful Response"
          content:
            "application/json":
              schema: {"$ref": "#/components/schemas/Policy"}
        "404":
          description: "Not found"
        "422":
          description: "Validation Error"
          content:
            "application/json":
              schema: {"$ref": "#/components/schemas/HTTPValidationError"}
      x-speakeasy-name-override: "get"
    put:
      tags:
        - "policies"
      summary: "Update Policy"
      description: "Update a policy."
      operationId: "update_policy"
      parameters:
        - name: "policy_id"
          in: "path"
          required: true
          schema:
            type: "string"
            title: "Policy Id"
      requestBody:
        required: true
        content:
          "application/json":
            schema: {"$ref": "#/components/schemas/PolicyBase"}
      responses:
        "200":
          description: "Successful Response"
          content:
            "application/json":
              schema: {"$ref": "#/components/schemas/Policy"}
        "404":
          description: "Not found"
        "422":
          description: "Validation Error"
          content:
            "application/json":
              schema: {"$ref": "#/components/schemas/HTTPValidationError"}
      x-speakeasy-name-override: "update"
    delete:
      tags:
        - "policies"
      summary: "Delete Policy"
      description: "Delete (archive) a policy."
      operationId: "delete_policy"
      parameters:
        - name: "policy_id"
          in: "path"
          required: true
          schema:
            type: "string"
            title: "Policy Id"
      responses:
        "200":
          description: "Successful Response"
          content:
            "application/json":
              schema: {}
        "404":
          description: "Not found"
        "422":
          description: "Validation Error"
          content:
            "application/json":
              schema: {"$ref": "#/components/schemas/HTTPValidationError"}
      x-speakeasy-name-override: "delete"
  "/policies/{policy_id}/versions":
    get:
      tags:
        - "policies"
      summary: "List Policy Versions By Policy"
      description: "List versions for a policy."
      operationId: "list_policy_versions_by_policy"
      parameters:
        - name: "policy_id"
          in: "path"
          required: true
          schema:
            type: "string"
            title: "Policy Id"
        - name: "include_archived"
          in: "query"
          required: false
          schema:
            type: "boolean"
            default: false
            title: "Include Archived"
      responses:
        "200":
          description: "Successful Response"
          content:
            "application/json":
              schema:
                type: "array"
                items: {"$ref": "#/components/schemas/PolicyVersion"}
                title: "Response List Policy Versions By Policy"
        "404":
          description: "Not found"
        "422":
          description: "Validation Error"
          content:
            "application/json":
              schema: {"$ref": "#/components/schemas/HTTPValidationError"}
      x-speakeasy-name-override: "listVersions"
  "/policies/{policy_id}/runs":
    get:
      tags:
        - "policies"
      summary: "List Runs By Policy"
      description: "List runs for a policy."
      operationId: "list_runs_by_policy"
      parameters:
        - name: "policy_id"
          in: "path"
          required: true
          schema:
            type: "string"
            title: "Policy Id"
        - name: "start_date"
          in: "query"
          required: false
          schema:
            anyOf:
              - type: "string"
                format: "date"
              - type: "null"
            title: "Start Date"
        - name: "end_date"
          in: "query"
          required: false
          schema:
            anyOf:
              - type: "string"
                format: "date"
              - type: "null"
            title: "End Date"
      responses:
        "200":
          description: "Successful Response"
          content:
            "application/json":
              schema:
                type: "array"
                items: {"$ref": "#/components/schemas/Run"}
                title: "Response List Runs By Policy"
        "404":
          description: "Not found"
        "422":
          description: "Validation Error"
          content:
            "application/json":
              schema: {"$ref": "#/components/schemas/HTTPValidationError"}
      x-speakeasy-name-override: "listRuns"
    post:
      tags:
        - "policies"
      summary: "Create Run Group"
      description: "Create a run group and allocate runs."
      operationId: "create_run_group"
      parameters:
        - name: "policy_id"
          in: "path"
          required: true
          schema:
            type: "string"
            title: "Policy Id"
      requestBody:
        required: true
        content:
          "application/json":
            schema: {"$ref": "#/components/schemas/Body_create_run_group"}
      responses:
        "200":
          description: "Successful Response"
          content:
            "application/json":
              schema: {"$ref": "#/components/schemas/RunGroupResult"}
        "404":
          description: "Not found"
        "422":
          description: "Validation Error"
          content:
            "application/json":
              schema: {"$ref": "#/components/schemas/HTTPValidationError"}
      x-speakeasy-name-override: "createRunGroup"
  "/policies/{policy_id}/runs/duration/query":
    post:
      tags:
        - "policies"
      summary: "Run Duration Stats By Policy"
      description: "Get run duration statistics for a policy."
      operationId: "run_duration_stats_by_policy"
      parameters:
        - name: "policy_id"
          in: "path"
          required: true
          schema:
            type: "string"
            title: "Policy Id"
        - name: "start_date"
          in: "query"
          required: false
          schema:
            anyOf:
              - type: "string"
                format: "date"
              - type: "null"
            title: "Start Date"
        - name: "end_date"
          in: "query"
          required: false
          schema:
            anyOf:
              - type: "string"
                format: "date"
              - type: "null"
            title: "End Date"
      requestBody:
        content:
          "application/json":
            schema: {"$ref": "#/components/schemas/Body_run_duration_stats_by_policy"}
      responses:
        "200":
          description: "Successful Response"
          content:
            "application/json":
              schema:
                type: "array"
                items: {}
                title: "Response Run Duration Stats By Policy"
        "404":
          description: "Not found"
        "422":
          description: "Validation Error"
          content:
            "application/json":
              schema: {"$ref": "#/components/schemas/HTTPValidationError"}
  "/policies/{policy_id}/runs/duration/by_status/query":
    post:
      tags:
        - "policies"
      summary: "Run Duration Stats By Policy Status"
      description: "Get run duration statistics grouped by status."
      operationId: "run_duration_stats_by_policy_status"
      parameters:
        - name: "policy_id"
          in: "path"
          required: true
          schema:
            type: "string"
            title: "Policy Id"
        - name: "start_date"
          in: "query"
          required: false
          schema:
            anyOf:
              - type: "string"
                format: "date"
              - type: "null"
            title: "Start Date"
        - name: "end_date"
          in: "query"
          required: false
          schema:
            anyOf:
              - type: "string"
                format: "date"
              - type: "null"
            title: "End Date"
      requestBody:
        content:
          "application/json":
            schema: {"$ref": "#/components/schemas/Body_run_duration_stats_by_policy_status"}
      responses:
        "200":
          description: "Successful Response"
          content:
            "application/json":
              schema:
                type: "array"
                items: {}
                title: "Response Run Duration Stats By Policy Status"
        "404":
          description: "Not found"
        "422":
          description: "Validation Error"
          content:
            "application/json":
              schema: {"$ref": "#/components/schemas/HTTPValidationError"}
  "/policies/{policy_id}/runs/count/query":
    post:
      tags:
        - "policies"
      summary: "Runs By Policy"
      description: "Get run counts and error rates for a policy."
      operationId: "runs_by_policy"
      parameters:
        - name: "policy_id"
          in: "path"
          required: true
          schema:
            type: "string"
            title: "Policy Id"
        - name: "start_date"
          in: "query"
          required: false
          schema:
            anyOf:
              - type: "string"
                format: "date"
              - type: "null"
            title: "Start Date"
        - name: "end_date"
          in: "query"
          required: false
          schema:
            anyOf:
              - type: "string"
                format: "date"
              - type: "null"
            title: "End Date"
      requestBody:
        content:
          "application/json":
            schema: {"$ref": "#/components/schemas/Body_runs_by_policy"}
      responses:
        "200":
          description: "Successful Response"
          content:
            "application/json":
              schema:
                type: "array"
                items: {}
                title: "Response Runs By Policy"
        "404":
          description: "Not found"
        "422":
          description: "Validation Error"
          content:
            "application/json":
              schema: {"$ref": "#/components/schemas/HTTPValidationError"}
  "/policies/{policy_id}/runs/outcomes/query":
    post:
      tags:
        - "policies"
      summary: "Runs Outcomes By Policy"
      description: "Get run outcome distribution for a policy."
      operationId: "runs_outcomes_by_policy"
      parameters:
        - name: "policy_id"
          in: "path"
          required: true
          schema:
            type: "string"
            title: "Policy Id"
        - name: "start_date"
          in: "query"
          required: false
          schema:
            anyOf:
              - type: "string"
                format: "date"
              - type: "null"
            title: "Start Date"
        - name: "end_date"
          in: "query"
          required: false
          schema:
            anyOf:
              - type: "string"
                format: "date"
              - type: "null"
            title: "End Date"
      requestBody:
        content:
          "application/json":
            schema: {"$ref": "#/components/schemas/Body_runs_outcomes_by_policy"}
      responses:
        "200":
          description: "Successful Response"
          content:
            "application/json":
              schema:
                type: "array"
                items: {}
                title: "Response Runs Outcomes By Policy"
        "404":
          description: "Not found"
        "422":
          description: "Validation Error"
          content:
            "application/json":
              schema: {"$ref": "#/components/schemas/HTTPValidationError"}
  "/policy-versions/":
    post:
      tags:
        - "policy-versions"
      summary: "Create Policy Version"
      description: "Create a new policy version."
      operationId: "create_policy_version"
      requestBody:
        required: true
        content:
          "application/json":
            schema: {"$ref": "#/components/schemas/PolicyVersionBase"}
      responses:
        "200":
          description: "Successful Response"
          content:
            "application/json":
              schema: {"$ref": "#/components/schemas/PolicyVersion"}
        "404":
          description: "Not found"
        "422":
          description: "Validation Error"
          content:
            "application/json":
              schema: {"$ref": "#/components/schemas/HTTPValidationError"}
      x-speakeasy-group: "policyVersions"
      x-speakeasy-name-override: "create"
    get:
      tags:
        - "policy-versions"
      summary: "List Policy Versions"
      description: "List policy versions with optional filtering."
      operationId: "list_policy_versions"
      parameters:
        - name: "policy_id"
          in: "query"
          required: false
          schema:
            anyOf:
              - type: "string"
              - type: "null"
            title: "Policy Id"
        - name: "include_archived"
          in: "query"
          required: false
          schema:
            type: "boolean"
            default: false
            title: "Include Archived"
      responses:
        "200":
          description: "Successful Response"
          content:
            "application/json":
              schema:
                type: "array"
                items: {"$ref": "#/components/schemas/PolicyVersion"}
                title: "Response List Policy Versions"
        "404":
          description: "Not found"
        "422":
          description: "Validation Error"
          content:
            "application/json":
              schema: {"$ref": "#/components/schemas/HTTPValidationError"}
      x-speakeasy-name-override: "list"
  "/policy-versions/{policy_version_id}":
    get:
      tags:
        - "policy-versions"
      summary: "Get Policy Version"
      description: "Get a policy version by ID."
      operationId: "get_policy_version"
      parameters:
        - name: "policy_version_id"
          in: "path"
          required: true
          schema:
            type: "string"
            title: "Policy Version Id"
      responses:
        "200":
          description: "Successful Response"
          content:
            "application/json":
              schema: {"$ref": "#/components/schemas/PolicyVersion"}
        "404":
          description: "Not found"
        "422":
          description: "Validation Error"
          content:
            "application/json":
              schema: {"$ref": "#/components/schemas/HTTPValidationError"}
      x-speakeasy-name-override: "get"
    put:
      tags:
        - "policy-versions"
      summary: "Update Policy Version"
      description: "Update a policy version."
      operationId: "update_policy_version"
      parameters:
        - name: "policy_version_id"
          in: "path"
          required: true
          schema:
            type: "string"
            title: "Policy Version Id"
      requestBody:
        required: true
        content:
          "application/json":
            schema: {"$ref": "#/components/schemas/PolicyVersionUpdate"}
      responses:
        "200":
          description: "Successful Response"
          content:
            "application/json":
              schema: {"$ref": "#/components/schemas/PolicyVersion"}
        "404":
          description: "Not found"
        "422":
          description: "Validation Error"
          content:
            "application/json":
              schema: {"$ref": "#/components/schemas/HTTPValidationError"}
      x-speakeasy-group: "policyVersions"
      x-speakeasy-name-override: "update"
    delete:
      tags:
        - "policy-versions"
      summary: "Delete Policy Version"
      description: "Delete (archive) a policy version."
      operationId: "delete_policy_version"
      parameters:
        - name: "policy_version_id"
          in: "path"
          required: true
          schema:
            type: "string"
            title: "Policy Version Id"
      responses:
        "200":
          description: "Successful Response"
          content:
            "application/json":
              schema: {}
        "404":
          description: "Not found"
        "422":
          description: "Validation Error"
          content:
            "application/json":
              schema: {"$ref": "#/components/schemas/HTTPValidationError"}
      x-speakeasy-group: "policyVersions"
      x-speakeasy-name-override: "delete"
  "/policy-versions/{policy_version_id}/runs":
    post:
      tags:
        - "policy-versions"
      summary: "Create Run By Policy Version"
      description: "Create a run for a policy version."
      operationId: "create_run_by_policy_version"
      parameters:
        - name: "policy_version_id"
          in: "path"
          required: true
          schema:
            type: "string"
            title: "Policy Version Id"
      requestBody:
        required: true
        content:
          "application/json":
            schema: {"$ref": "#/components/schemas/Body_create_run_by_policy_version"}
      responses:
        "200":
          description: "Successful Response"
          content:
            "application/json":
              schema: {"$ref": "#/components/schemas/RunCreated"}
        "404":
          description: "Not found"
        "422":
          description: "Validation Error"
          content:
            "application/json":
              schema: {"$ref": "#/components/schemas/HTTPValidationError"}
      x-speakeasy-group: "policyVersions"
      x-speakeasy-name-override: "createRun"
    get:
      tags:
        - "policy-versions"
      summary: "List Runs By Policy Version"
      description: "List runs for a policy version."
      operationId: "list_runs_by_policy_version"
      parameters:
        - name: "policy_version_id"
          in: "path"
          required: true
          schema:
            type: "string"
            title: "Policy Version Id"
        - name: "start_date"
          in: "query"
          required: false
          schema:
            anyOf:
              - type: "string"
                format: "date"
              - type: "null"
            title: "Start Date"
        - name: "end_date"
          in: "query"
          required: false
          schema:
            anyOf:
              - type: "string"
                format: "date"
              - type: "null"
            title: "End Date"
      responses:
        "200":
          description: "Successful Response"
          content:
            "application/json":
              schema:
                type: "array"
                items: {"$ref": "#/components/schemas/Run"}
                title: "Response List Runs By Policy Version"
        "404":
          description: "Not found"
        "422":
          description: "Validation Error"
          content:
            "application/json":
              schema: {"$ref": "#/components/schemas/HTTPValidationError"}
      x-speakeasy-name-override: "listRuns"
  "/policy-versions/{policy_version_id}/run":
    post:
      tags:
        - "policy-versions"
      summary: "Run Workflow"
      description: "Execute a workflow and wait for results."
      operationId: "run_workflow"
      parameters:
        - name: "policy_version_id"
          in: "path"
          required: true
          schema:
            type: "string"
            title: "Policy Version Id"
        - name: "polling_interval_ms"
          in: "query"
          required: false
          schema:
            type: "integer"
            default: 500
            title: "Polling Interval Ms"
        - name: "polling_timeout_ms"
          in: "query"
          required: false
          schema:
            type: "integer"
            default: 300000
            title: "Polling Timeout Ms"
      requestBody:
        required: true
        content:
          "application/json":
            schema: {"$ref": "#/components/schemas/Body_run_workflow"}
      responses:
        "200":
          description: "Successful Response"
          content:
            "application/json":
              schema: {"$ref": "#/components/schemas/RunResult"}
        "404":
          description: "Not found"
        "422":
          description: "Validation Error"
          content:
            "application/json":
              schema: {"$ref": "#/components/schemas/HTTPValidationError"}
      x-speakeasy-name-override: "runWorkflow"
  "/policy-versions/{policy_version_id}/variables":
    get:
      tags:
        - "policy-versions"
      summary: "List Config Variables"
      description: "List configuration variables for a policy version."
      operationId: "list_config_variables"
      parameters:
        - name: "policy_version_id"
          in: "path"
          required: true
          schema:
            type: "string"
            title: "Policy Version Id"
      responses:
        "200":
          description: "Successful Response"
          content:
            "application/json":
              schema:
                type: "array"
                items: {"$ref": "#/components/schemas/ConfigurationVariables"}
                title: "Response List Config Variables"
        "404":
          description: "Not found"
        "422":
          description: "Validation Error"
          content:
            "application/json":
              schema: {"$ref": "#/components/schemas/HTTPValidationError"}
      x-speakeasy-group: "policyVersions"
      x-speakeasy-name-override: "listConfigVariables"
    put:
      tags:
        - "policy-versions"
      summary: "Set Config Variables"
      description: "Set configuration variables for a policy version."
      operationId: "set_config_variables"
      parameters:
        - name: "policy_version_id"
          in: "path"
          required: true
          schema:
            type: "string"
            title: "Policy Version Id"
      requestBody:
        required: true
        content:
          "application/json":
            schema:
              type: "array"
              items: {"$ref": "#/components/schemas/ConfigurationVariablesBase"}
              title: "Desired Variables"
      responses:
        "200":
          description: "Successful Response"
          content:
            "application/json":
              schema: {}
        "404":
          description: "Not found"
        "422":
          description: "Validation Error"
          content:
            "application/json":
              schema: {"$ref": "#/components/schemas/HTTPValidationError"}
      x-speakeasy-group: "policyVersions"
      x-speakeasy-name-override: "setConfigVariables"
  "/policy-versions/{policy_version_id}/data-sources":
    get:
      tags:
        - "policy-versions"
      summary: "List Data Sources By Policy Version"
      description: "List data sources used by a policy version."
      operationId: "list_data_sources_by_policy_version"
      parameters:
        - name: "policy_version_id"
          in: "path"
          required: true
          schema:
            type: "string"
            title: "Policy Version Id"
      responses:
        "200":
          description: "Successful Response"
          content:
            "application/json":
              schema:
                type: "array"
                items: {"$ref": "#/components/schemas/DataSourceReference"}
                title: "Response List Data Sources By Policy Version"
        "404":
          description: "Not found"
        "422":
          description: "Validation Error"
          content:
            "application/json":
              schema: {"$ref": "#/components/schemas/HTTPValidationError"}
      x-speakeasy-group: "policyVersions"
      x-speakeasy-name-override: "listDataSources"
  "/runs/{run_id}/data":
    get:
      tags:
        - "runs"
      summary: "Get Run Data"
      description: "Get run data including step outputs and metadata."
      operationId: "get_run_data"
      parameters:
        - name: "run_id"
          in: "path"
          required: true
          schema:
            type: "string"
            title: "Run Id"
      responses:
        "200":
          description: "Successful Response"
          content:
            "application/json":
              schema: {"$ref": "#/components/schemas/RunData"}
        "404":
          description: "Not found"
        "422":
          description: "Validation Error"
          content:
            "application/json":
              schema: {"$ref": "#/components/schemas/HTTPValidationError"}
      x-speakeasy-name-override: "getData"
  "/runs/{run_id}/logs":
    get:
      tags:
        - "runs"
      summary: "Get Run Logs"
      description: "Get logs for a run."
      operationId: "get_run_logs"
      parameters:
        - name: "run_id"
          in: "path"
          required: true
          schema:
            type: "string"
            title: "Run Id"
      responses:
        "200":
          description: "Successful Response"
          content:
            "application/json":
              schema: {"$ref": "#/components/schemas/RunLogs"}
        "404":
          description: "Not found"
        "422":
          description: "Validation Error"
          content:
            "application/json":
              schema: {"$ref": "#/components/schemas/HTTPValidationError"}
      x-speakeasy-name-override: "getLogs"
  "/runs/{run_id}":
    get:
      tags:
        - "runs"
      summary: "Get Run"
      description: "Get run details."
      operationId: "get_run"
      parameters:
        - name: "run_id"
          in: "path"
          required: true
          schema:
            type: "string"
            title: "Run Id"
      responses:
        "200":
          description: "Successful Response"
          content:
            "application/json":
              schema: {"$ref": "#/components/schemas/Run"}
        "404":
          description: "Not found"
        "422":
          description: "Validation Error"
          content:
            "application/json":
              schema: {"$ref": "#/components/schemas/HTTPValidationError"}
      x-speakeasy-name-override: "get"
  "/auth/{service_name}/start":
    get:
      tags:
        - "auth"
      summary: "Start Auth"
      description: "Initiates the OAuth2 flow for a given service."
      operationId: "start_auth"
      parameters:
        - name: "service_name"
          in: "path"
          required: true
          schema:
            type: "string"
            title: "Service Name"
        - name: "project_id"
          in: "query"
          required: false
          schema:
            anyOf:
              - type: "string"
              - type: "null"
            title: "Project Id"
      responses:
        "200":
          description: "Successful Response"
          content:
            "application/json":
              schema: {"$ref": "#/components/schemas/AuthStartResponse"}
        "404":
          description: "Not found"
        "422":
          description: "Validation Error"
          content:
            "application/json":
              schema: {"$ref": "#/components/schemas/HTTPValidationError"}
      x-speakeasy-name-override: "start"
  "/auth/{service_name}/user_info":
    get:
      tags:
        - "auth"
      summary: "Get User Info"
      operationId: "get_user_info"
      parameters:
        - name: "service_name"
          in: "path"
          required: true
          schema:
            type: "string"
            title: "Service Name"
        - name: "project_id"
          in: "query"
          required: false
          schema:
            anyOf:
              - type: "string"
              - type: "null"
            title: "Project Id"
      responses:
        "200":
          description: "Successful Response"
          content:
            "application/json":
              schema: {"$ref": "#/components/schemas/AuthUserInfoResponse"}
        "404":
          description: "Not found"
        "422":
          description: "Validation Error"
          content:
            "application/json":
              schema: {"$ref": "#/components/schemas/HTTPValidationError"}
      x-speakeasy-name-override: "getUserInfo"
  "/auth/{service_name}/disconnect":
    post:
      tags:
        - "auth"
      summary: "Disconnect"
      operationId: "disconnect"
      parameters:
        - name: "service_name"
          in: "path"
          required: true
          schema:
            type: "string"
            title: "Service Name"
        - name: "project_id"
          in: "query"
          required: false
          schema:
            anyOf:
              - type: "string"
              - type: "null"
            title: "Project Id"
      responses:
        "200":
          description: "Successful Response"
          content:
            "application/json":
              schema: {"$ref": "#/components/schemas/AuthDisconnectResponse"}
        "404":
          description: "Not found"
        "422":
          description: "Validation Error"
          content:
            "application/json":
              schema: {"$ref": "#/components/schemas/HTTPValidationError"}
  "/auth/{service_name}/callback":
    get:
      tags:
        - "auth"
      summary: "Auth Callback"
      description: "Handles the callback from the OAuth provider."
      operationId: "auth_callback"
      parameters:
        - name: "service_name"
          in: "path"
          required: true
          schema:
            type: "string"
            title: "Service Name"
        - name: "code"
          in: "query"
          required: false
          schema:
            anyOf:
              - type: "string"
              - type: "null"
            title: "Code"
        - name: "state"
          in: "query"
          required: false
          schema:
            anyOf:
              - type: "string"
              - type: "null"
            title: "State"
        - name: "error"
          in: "query"
          required: false
          schema:
            anyOf:
              - type: "string"
              - type: "null"
            title: "Error"
        - name: "project_id"
          in: "query"
          required: false
          schema:
            anyOf:
              - type: "string"
              - type: "null"
            title: "Project Id"
      responses:
        "200":
          description: "Successful Response"
          content:
            "application/json":
              schema: {}
        "404":
          description: "Not found"
        "422":
          description: "Validation Error"
          content:
            "application/json":
              schema: {"$ref": "#/components/schemas/HTTPValidationError"}
      x-speakeasy-name-override: "callback"
components:
  schemas:
    "AuthDisconnectResponse":
      properties:
        "message":
          type: "string"
          title: "Message"
      type: "object"
      required:
        - "message"
      title: "AuthDisconnectResponse"
    "AuthStartResponse":
      properties:
        "authorization_url":
          type: "string"
          title: "Authorization Url"
      type: "object"
      required:
        - "authorization_url"
      title: "AuthStartResponse"
    "AuthUserInfoResponse":
      properties:
        "email":
          type: "string"
          title: "Email"
        "picture":
          type: "string"
          title: "Picture"
      type: "object"
      required:
        - "email"
        - "picture"
      title: "AuthUserInfoResponse"
    "Body_create_run_by_policy_version":
      properties:
        "input_data":
          additionalProperties: true
          type: "object"
          title: "Input Data"
        "config_variables":
          additionalProperties: true
          type: "object"
          title: "Config Variables"
      type: "object"
      required:
        - "input_data"
      title: "Body_create_run_by_policy_version"
    "Body_create_run_group":
      properties:
        "input_data":
          additionalProperties: true
          type: "object"
          title: "Input Data"
        "config_variables":
          additionalProperties: true
          type: "object"
          title: "Config Variables"
      type: "object"
      required:
        - "input_data"
      title: "Body_create_run_group"
    "Body_run_duration_stats_by_policy":
      properties:
        "versions":
          anyOf:
            - items:
                type: "string"
              type: "array"
            - type: "null"
          title: "Versions"
      type: "object"
      title: "Body_run_duration_stats_by_policy"
    "Body_run_duration_stats_by_policy_status":
      properties:
        "versions":
          anyOf:
            - items:
                type: "string"
              type: "array"
            - type: "null"
          title: "Versions"
      type: "object"
      title: "Body_run_duration_stats_by_policy_status"
    "Body_run_version_sync":
      properties:
        "policy_version_id":
          type: "string"
          format: "uuid"
          title: "Policy Version Id"
        "input_data":
          additionalProperties: true
          type: "object"
          title: "Input Data"
        "config_variables":
          additionalProperties: true
          type: "object"
          title: "Config Variables"
      type: "object"
      required:
        - "policy_version_id"
        - "input_data"
      title: "Body_run_version_sync"
    "Body_run_workflow":
      properties:
        "input_data":
          additionalProperties: true
          type: "object"
          title: "Input Data"
        "config_variables":
          additionalProperties: true
          type: "object"
          title: "Config Variables"
      type: "object"
      required:
        - "input_data"
      title: "Body_run_workflow"
    "Body_runs_by_policy":
      properties:
        "versions":
          anyOf:
            - items:
                type: "string"
              type: "array"
            - type: "null"
          title: "Versions"
      type: "object"
      title: "Body_runs_by_policy"
    "Body_runs_outcomes_by_policy":
      properties:
        "versions":
          anyOf:
            - items:
                type: "string"
              type: "array"
            - type: "null"
          title: "Versions"
      type: "object"
      title: "Body_runs_outcomes_by_policy"
    "Body_update_run":
      properties:
        "status":
          type: "string"
          title: "Status"
        "result":
          type: "string"
          title: "Result"
        "metadata":
          anyOf:
            - additionalProperties: true
              type: "object"
            - type: "null"
          title: "Metadata"
      type: "object"
      required:
        - "status"
        - "result"
      title: "Body_update_run"
    "CachingOptions":
      properties:
        "enabled":
          type: "boolean"
          title: "Enabled"
          default: false
        "ttl":
          anyOf:
            - {"$ref": "#/components/schemas/CachingTTL"}
            - type: "integer"
            - type: "null"
          title: "Ttl"
      type: "object"
      title: "CachingOptions"
    "CachingTTL":
      properties:
        "days":
          type: "integer"
          title: "Days"
          default: 0
        "hours":
          type: "integer"
          title: "Hours"
          default: 0
        "minutes":
          type: "integer"
          title: "Minutes"
          default: 0
        "seconds":
          type: "integer"
          title: "Seconds"
          default: 0
      type: "object"
      title: "CachingTTL"
    "Component":
      properties:
        "name":
          type: "string"
          title: "Name"
        "description":
          anyOf:
            - type: "string"
            - type: "null"
          title: "Description"
        "icon":
          anyOf:
            - type: "string"
            - type: "null"
          title: "Icon"
        "component_id":
          type: "string"
          format: "uuid"
          title: "Component Id"
        "archived":
          type: "boolean"
          title: "Archived"
        "created_at":
          type: "string"
          format: "date-time"
          title: "Created At"
        "last_updated_at":
          type: "string"
          format: "date-time"
          title: "Last Updated At"
        "workflow":
          anyOf:
            - {"$ref": "#/components/schemas/Workflow"}
            - type: "null"
      type: "object"
      required:
        - "name"
        - "component_id"
        - "archived"
        - "created_at"
        - "last_updated_at"
      title: "Component"
    "ComponentBase":
      properties:
        "name":
          type: "string"
          title: "Name"
        "description":
          anyOf:
            - type: "string"
            - type: "null"
          title: "Description"
        "icon":
          anyOf:
            - type: "string"
            - type: "null"
          title: "Icon"
      type: "object"
      required:
        - "name"
      title: "ComponentBase"
    "ComponentUpdate":
      properties:
        "name":
          type: "string"
          title: "Name"
        "description":
          anyOf:
            - type: "string"
            - type: "null"
          title: "Description"
        "icon":
          anyOf:
            - type: "string"
            - type: "null"
          title: "Icon"
        "workflow":
          anyOf:
            - {"$ref": "#/components/schemas/WorkflowBase"}
            - type: "null"
      type: "object"
      required:
        - "name"
      title: "ComponentUpdate"
    "ConfigurationVariables":
      properties:
        "name":
          type: "string"
          title: "Name"
        "value":
          anyOf:
            - type: "string"
            - type: "number"
            - type: "integer"
            - type: "boolean"
            - type: "null"
          title: "Value"
        "created_at":
          anyOf:
            - type: "string"
              format: "date-time"
            - type: "null"
          title: "Created At"
        "last_updated_at":
          anyOf:
            - type: "string"
              format: "date-time"
            - type: "null"
          title: "Last Updated At"
      type: "object"
      required:
        - "name"
      title: "ConfigurationVariables"
    "ConfigurationVariablesBase":
      properties:
        "name":
          type: "string"
          title: "Name"
        "value":
          anyOf:
            - type: "string"
            - type: "number"
            - type: "integer"
            - type: "boolean"
            - type: "null"
          title: "Value"
      type: "object"
      required:
        - "name"
      title: "ConfigurationVariablesBase"
    "DagsterLogDetails":
      properties:
        "log_type":
          type: "string"
          title: "Log Type"
        "message":
          type: "string"
          title: "Message"
      type: "object"
      required:
        - "log_type"
        - "message"
      title: "DagsterLogDetails"
    "DataBrokerRequest":
      properties:
        "data_source_name":
          type: "string"
          title: "Data Source Name"
        "configured_params":
          additionalProperties: true
          type: "object"
          title: "Configured Params"
        "run_id":
          type: "string"
          title: "Run Id"
      type: "object"
      required:
        - "data_source_name"
        - "configured_params"
        - "run_id"
      title: "DataBrokerRequest"
    "DataBrokerResponse":
      properties:
        "data_object_id":
          type: "string"
          format: "uuid"
          title: "Data Object Id"
        "origin": {"$ref": "#/components/schemas/DataObjectOrigin"}
        "key":
          type: "string"
          title: "Key"
        "value":
          title: "Value"
        "start_time":
          anyOf:
            - type: "number"
            - type: "null"
          title: "Start Time"
        "end_time":
          anyOf:
            - type: "number"
            - type: "null"
          title: "End Time"
        "error":
          anyOf:
            - additionalProperties: true
              type: "object"
            - type: "string"
            - type: "null"
          title: "Error"
      type: "object"
      required:
        - "data_object_id"
        - "origin"
        - "key"
        - "value"
      title: "DataBrokerResponse"
    "DataObject":
      properties:
        "data_object_id":
          type: "string"
          format: "uuid"
          title: "Data Object Id"
        "data_source_id":
          type: "string"
          format: "uuid"
          title: "Data Source Id"
        "key":
          type: "string"
          title: "Key"
        "created_at":
          type: "string"
          format: "date-time"
          title: "Created At"
        "value":
          title: "Value"
      type: "object"
      required:
        - "data_object_id"
        - "data_source_id"
        - "key"
        - "created_at"
        - "value"
      title: "DataObject"
    "DataObjectMetadata":
      properties:
        "data_object_id":
          type: "string"
          format: "uuid"
          title: "Data Object Id"
        "data_source_id":
          type: "string"
          format: "uuid"
          title: "Data Source Id"
        "key":
          type: "string"
          title: "Key"
        "created_at":
          type: "string"
          format: "date-time"
          title: "Created At"
      type: "object"
      required:
        - "data_object_id"
        - "data_source_id"
        - "key"
        - "created_at"
      title: "DataObjectMetadata"
    "DataObjectOrigin":
      type: "string"
      enum:
        - "REQUEST"
        - "CACHE"
      title: "DataObjectOrigin"
    "DataSource":
      properties:
        "name":
          type: "string"
          title: "Name"
        "source":
          anyOf:
            - {"$ref": "#/components/schemas/HTTPSource"}
            - {"$ref": "#/components/schemas/LocalFileSource"}
            - {"$ref": "#/components/schemas/RegisteredFileSource"}
          title: "Source"
        "caching": {"$ref": "#/components/schemas/CachingOptions", "default": {"enabled": false}}
        "description":
          anyOf:
            - type: "string"
            - type: "null"
          title: "Description"
        "metadata":
          anyOf:
            - additionalProperties: true
              type: "object"
            - type: "null"
          title: "Metadata"
        "data_source_id":
          type: "string"
          format: "uuid"
          title: "Data Source Id"
        "created_at":
          type: "string"
          format: "date-time"
          title: "Created At"
        "last_updated_at":
          type: "string"
          format: "date-time"
          title: "Last Updated At"
        "variables":
          anyOf:
            - items:
                type: "string"
              type: "array"
            - type: "null"
          title: "Variables"
        "runtime_params":
          anyOf:
            - items:
                type: "string"
              type: "array"
            - type: "null"
          title: "Runtime Params"
        "status": {"$ref": "#/components/schemas/DataSourceStatus", "default": "DRAFT"}
      type: "object"
      required:
        - "name"
        - "source"
        - "data_source_id"
        - "created_at"
        - "last_updated_at"
      title: "DataSource"
    "DataSourceEnvVar":
      properties:
        "name":
          type: "string"
          title: "Name"
        "value":
          anyOf:
            - type: "string"
            - type: "number"
            - type: "integer"
            - type: "boolean"
            - type: "null"
          title: "Value"
        "created_at":
          anyOf:
            - type: "string"
              format: "date-time"
            - type: "null"
          title: "Created At"
        "last_updated_at":
          anyOf:
            - type: "string"
              format: "date-time"
            - type: "null"
          title: "Last Updated At"
      type: "object"
      required:
        - "name"
      title: "DataSourceEnvVar"
    "DataSourceEnvVarBase":
      properties:
        "name":
          type: "string"
          title: "Name"
        "value":
          anyOf:
            - type: "string"
            - type: "number"
            - type: "integer"
            - type: "boolean"
            - type: "null"
          title: "Value"
      type: "object"
      required:
        - "name"
      title: "DataSourceEnvVarBase"
    "DataSourceReference":
      properties:
        "data_source_id":
          type: "string"
          format: "uuid"
          title: "Data Source Id"
        "name":
          type: "string"
          title: "Name"
        "created_at":
          type: "string"
          format: "date-time"
          title: "Created At"
      type: "object"
      required:
        - "data_source_id"
        - "name"
        - "created_at"
      title: "DataSourceReference"
    "DataSourceSpec":
      properties:
        "name":
          type: "string"
          title: "Name"
        "source":
          anyOf:
            - {"$ref": "#/components/schemas/HTTPSource"}
            - {"$ref": "#/components/schemas/LocalFileSource"}
            - {"$ref": "#/components/schemas/RegisteredFileSource"}
          title: "Source"
        "caching": {"$ref": "#/components/schemas/CachingOptions", "default": {"enabled": false}}
        "description":
          anyOf:
            - type: "string"
            - type: "null"
          title: "Description"
        "metadata":
          anyOf:
            - additionalProperties: true
              type: "object"
            - type: "null"
          title: "Metadata"
      type: "object"
      required:
        - "name"
        - "source"
      title: "DataSourceSpec"
    "DataSourceStatus":
      type: "string"
      enum:
        - "DRAFT"
        - "PUBLISHED"
        - "ARCHIVED"
      title: "DataSourceStatus"
    "DataSourceTestParams":
      properties:
        "params":
          anyOf:
            - additionalProperties: true
              type: "object"
            - type: "null"
          title: "Params"
        "env_vars":
          anyOf:
            - additionalProperties:
                type: "string"
              type: "object"
            - type: "null"
          title: "Env Vars"
      type: "object"
      title: "DataSourceTestParams"
      description: "Parameters for testing an existing data source.\nData source ID comes from URL path."
<<<<<<< HEAD
    "DataSourceTestRequest":
      properties:
        "url":
          type: "string"
          title: "Url"
        "method":
          type: "string"
          title: "Method"
          default: "GET"
        "headers":
          anyOf:
            - additionalProperties:
                type: "string"
              type: "object"
            - type: "null"
          title: "Headers"
        "body":
          anyOf:
            - additionalProperties: true
              type: "object"
            - type: "string"
            - type: "null"
          title: "Body"
        "params":
          anyOf:
            - additionalProperties: true
              type: "object"
            - type: "null"
          title: "Params"
        "env_vars":
          anyOf:
            - additionalProperties:
                type: "string"
              type: "object"
            - type: "null"
          title: "Env Vars"
      type: "object"
      required:
        - "url"
      title: "DataSourceTestRequest"
      description: "Full test request with all configuration (used for testing without existing data source)."
=======
>>>>>>> 0543dc69
    "DataSourceTestResponse":
      properties:
        "test_id":
          type: "string"
          format: "uuid"
          title: "Test Id"
        "request_url":
          anyOf:
            - type: "string"
            - type: "null"
          title: "Request Url"
        "request_headers":
          anyOf:
            - additionalProperties:
                type: "string"
              type: "object"
            - type: "null"
          title: "Request Headers"
        "status_code":
          anyOf:
            - type: "integer"
            - type: "null"
          title: "Status Code"
        "response_time_ms":
          type: "number"
          title: "Response Time Ms"
        "response_body":
          anyOf:
            - additionalProperties: true
              type: "object"
            - type: "string"
            - type: "null"
          title: "Response Body"
        "response_headers":
          anyOf:
            - additionalProperties:
                type: "string"
              type: "object"
            - type: "null"
          title: "Response Headers"
        "error":
          anyOf:
            - type: "string"
            - type: "null"
          title: "Error"
      type: "object"
      required:
        - "test_id"
        - "status_code"
        - "response_time_ms"
      title: "DataSourceTestResponse"
    "DependencyDict":
      properties:
        "node":
          type: "string"
          title: "Node"
        "output":
          anyOf:
            - type: "string"
            - type: "null"
          title: "Output"
        "key":
          anyOf:
            - type: "string"
            - type: "null"
          title: "Key"
        "hierarchy":
          anyOf:
            - items:
                type: "string"
              type: "array"
            - type: "null"
          title: "Hierarchy"
      type: "object"
      required:
        - "node"
        - "output"
        - "key"
        - "hierarchy"
      title: "DependencyDict"
      description: "Dict representation of a Dependency object."
    "EnvVarConfig":
      properties:
        "env":
          type: "string"
          title: "Env"
      type: "object"
      required:
        - "env"
      title: "EnvVarConfig"
    "HTTPSource":
      properties:
        "url":
          type: "string"
          title: "Url"
        "method":
          type: "string"
          enum:
            - "GET"
            - "POST"
            - "PUT"
            - "DELETE"
          title: "Method"
          default: "GET"
        "headers":
          additionalProperties:
            anyOf:
              - type: "string"
              - type: "integer"
              - type: "number"
              - type: "boolean"
              - items:
                  anyOf:
                    - type: "string"
                    - type: "integer"
                    - type: "number"
                    - type: "boolean"
                type: "array"
              - additionalProperties:
                  anyOf:
                    - type: "string"
                    - type: "integer"
                    - type: "number"
                    - type: "boolean"
                    - items:
                        anyOf:
                          - type: "string"
                          - type: "integer"
                          - type: "number"
                          - type: "boolean"
                      type: "array"
                    - additionalProperties:
                        anyOf:
                          - type: "string"
                          - type: "integer"
                          - type: "number"
                          - type: "boolean"
                          - items:
                              anyOf:
                                - type: "string"
                                - type: "integer"
                                - type: "number"
                                - type: "boolean"
                            type: "array"
                      type: "object"
                type: "object"
              - {"$ref": "#/components/schemas/EnvVarConfig"}
              - {"$ref": "#/components/schemas/RunTimeParam"}
          type: "object"
          title: "Headers"
        "params":
          additionalProperties:
            anyOf:
              - type: "string"
              - type: "integer"
              - type: "number"
              - type: "boolean"
              - items:
                  anyOf:
                    - type: "string"
                    - type: "integer"
                    - type: "number"
                    - type: "boolean"
                type: "array"
              - additionalProperties:
                  anyOf:
                    - type: "string"
                    - type: "integer"
                    - type: "number"
                    - type: "boolean"
                    - items:
                        anyOf:
                          - type: "string"
                          - type: "integer"
                          - type: "number"
                          - type: "boolean"
                      type: "array"
                    - additionalProperties:
                        anyOf:
                          - type: "string"
                          - type: "integer"
                          - type: "number"
                          - type: "boolean"
                          - items:
                              anyOf:
                                - type: "string"
                                - type: "integer"
                                - type: "number"
                                - type: "boolean"
                            type: "array"
                      type: "object"
                type: "object"
              - {"$ref": "#/components/schemas/EnvVarConfig"}
              - {"$ref": "#/components/schemas/RunTimeParam"}
          type: "object"
          title: "Params"
        "body":
          additionalProperties:
            anyOf:
              - type: "string"
              - type: "integer"
              - type: "number"
              - type: "boolean"
              - items:
                  anyOf:
                    - type: "string"
                    - type: "integer"
                    - type: "number"
                    - type: "boolean"
                type: "array"
              - additionalProperties:
                  anyOf:
                    - type: "string"
                    - type: "integer"
                    - type: "number"
                    - type: "boolean"
                    - items:
                        anyOf:
                          - type: "string"
                          - type: "integer"
                          - type: "number"
                          - type: "boolean"
                      type: "array"
                    - additionalProperties:
                        anyOf:
                          - type: "string"
                          - type: "integer"
                          - type: "number"
                          - type: "boolean"
                          - items:
                              anyOf:
                                - type: "string"
                                - type: "integer"
                                - type: "number"
                                - type: "boolean"
                            type: "array"
                      type: "object"
                type: "object"
              - {"$ref": "#/components/schemas/EnvVarConfig"}
              - {"$ref": "#/components/schemas/RunTimeParam"}
          type: "object"
          title: "Body"
        "timeout":
          anyOf:
            - type: "integer"
            - type: "null"
          title: "Timeout"
        "retry": {"$ref": "#/components/schemas/RetryPolicy"}
        "response_type":
          type: "string"
          enum:
            - "JSON"
            - "XML"
            - "CSV"
            - "PLAIN_TEXT"
          title: "Response Type"
          default: "PLAIN_TEXT"
      type: "object"
      required:
        - "url"
      title: "HTTPSource"
    "HTTPValidationError":
      properties:
        "detail":
          items: {"$ref": "#/components/schemas/ValidationError"}
          type: "array"
          title: "Detail"
      type: "object"
      title: "HTTPValidationError"
    "LocalFileSource":
      properties:
        "path":
          type: "string"
          title: "Path"
      type: "object"
      required:
        - "path"
      title: "LocalFileSource"
    "LogEntry":
      properties:
        "timestamp":
          type: "string"
          format: "date-time"
          title: "Timestamp"
        "step_key":
          anyOf:
            - type: "string"
            - type: "null"
          title: "Step Key"
        "source":
          type: "string"
          title: "Source"
        "event":
          anyOf:
            - {"$ref": "#/components/schemas/UserLogDetails"}
            - {"$ref": "#/components/schemas/DagsterLogDetails"}
          title: "Event"
      type: "object"
      required:
        - "timestamp"
        - "step_key"
        - "source"
        - "event"
      title: "LogEntry"
    "NodeDefinitionDict":
      properties:
        "name":
          type: "string"
          title: "Name"
        "node_type":
          type: "string"
          title: "Node Type"
        "dependencies":
          anyOf:
            - additionalProperties: {"$ref": "#/components/schemas/DependencyDict"}
              type: "object"
            - type: "null"
          title: "Dependencies"
        "metadata":
          anyOf:
            - additionalProperties: true
              type: "object"
            - type: "null"
          title: "Metadata"
        "description":
          anyOf:
            - type: "string"
            - type: "null"
          title: "Description"
        "hierarchy":
          anyOf:
            - items:
                type: "string"
              type: "array"
            - type: "null"
          title: "Hierarchy"
      type: "object"
      required:
        - "name"
        - "node_type"
      title: "NodeDefinitionDict"
      description: "Dict representation of a NodeDefinition object."
    "Policy":
      properties:
        "name":
          anyOf:
            - type: "string"
            - type: "null"
          title: "Name"
        "description":
          anyOf:
            - type: "string"
            - type: "null"
          title: "Description"
        "allocation_strategy":
          anyOf:
            - {"$ref": "#/components/schemas/PolicyAllocationStrategy"}
            - type: "null"
        "policy_id":
          type: "string"
          format: "uuid"
          title: "Policy Id"
        "archived":
          type: "boolean"
          title: "Archived"
        "created_at":
          type: "string"
          format: "date-time"
          title: "Created At"
        "last_updated_at":
          type: "string"
          format: "date-time"
          title: "Last Updated At"
      type: "object"
      required:
        - "policy_id"
        - "archived"
        - "created_at"
        - "last_updated_at"
      title: "Policy"
    "PolicyAllocationStrategy":
      properties:
        "choice":
          items: {"$ref": "#/components/schemas/PolicyRunPartition"}
          type: "array"
          title: "Choice"
        "shadow":
          anyOf:
            - items:
                type: "string"
              type: "array"
            - type: "null"
          title: "Shadow"
      type: "object"
      required:
        - "choice"
      title: "PolicyAllocationStrategy"
    "PolicyBase":
      properties:
        "name":
          anyOf:
            - type: "string"
            - type: "null"
          title: "Name"
        "description":
          anyOf:
            - type: "string"
            - type: "null"
          title: "Description"
        "allocation_strategy":
          anyOf:
            - {"$ref": "#/components/schemas/PolicyAllocationStrategy"}
            - type: "null"
      type: "object"
      title: "PolicyBase"
    "PolicyCreate":
      properties:
        "name":
          type: "string"
          title: "Name"
        "description":
          type: "string"
          title: "Description"
          default: ""
      type: "object"
      required:
        - "name"
      title: "PolicyCreate"
    "PolicyDefinitionDict":
      properties:
        "nodes":
          items: {"$ref": "#/components/schemas/NodeDefinitionDict"}
          type: "array"
          title: "Nodes"
        "input_schema":
          additionalProperties:
            type: "string"
          type: "object"
          title: "Input Schema"
        "config_variables":
          anyOf:
            - items:
                type: "string"
              type: "array"
            - type: "null"
          title: "Config Variables"
        "output_callback":
          anyOf:
            - type: "string"
            - type: "null"
          title: "Output Callback"
      type: "object"
      required:
        - "nodes"
        - "input_schema"
      title: "PolicyDefinitionDict"
      description: "Dict representation of a PolicyDefinition object."
    "PolicyRunPartition":
      properties:
        "policy_version_id":
          type: "string"
          title: "Policy Version Id"
        "frequency":
          type: "integer"
          maximum: 1000
          exclusiveMinimum: 0
          title: "Frequency"
      type: "object"
      required:
        - "policy_version_id"
        - "frequency"
      title: "PolicyRunPartition"
    "PolicyVersion":
      properties:
        "policy_id":
          type: "string"
          format: "uuid"
          title: "Policy Id"
        "alias":
          anyOf:
            - type: "string"
            - type: "null"
          title: "Alias"
        "policy_version_id":
          type: "string"
          format: "uuid"
          title: "Policy Version Id"
        "archived":
          type: "boolean"
          title: "Archived"
        "created_at":
          type: "string"
          format: "date-time"
          title: "Created At"
        "last_updated_at":
          type: "string"
          format: "date-time"
          title: "Last Updated At"
        "workflow":
          anyOf:
            - {"$ref": "#/components/schemas/Workflow"}
            - type: "null"
      type: "object"
      required:
        - "policy_id"
        - "alias"
        - "policy_version_id"
        - "archived"
        - "created_at"
        - "last_updated_at"
      title: "PolicyVersion"
    "PolicyVersionBase":
      properties:
        "policy_id":
          type: "string"
          format: "uuid"
          title: "Policy Id"
        "alias":
          anyOf:
            - type: "string"
            - type: "null"
          title: "Alias"
      type: "object"
      required:
        - "policy_id"
        - "alias"
      title: "PolicyVersionBase"
    "PolicyVersionUpdate":
      properties:
        "alias":
          anyOf:
            - type: "string"
            - type: "null"
          title: "Alias"
        "workflow": {"$ref": "#/components/schemas/WorkflowBase"}
      type: "object"
      required:
        - "alias"
        - "workflow"
      title: "PolicyVersionUpdate"
    "RegisteredFileSource":
      properties:
        "file_id":
          type: "string"
          title: "File Id"
        "path":
          anyOf:
            - type: "string"
            - type: "null"
          title: "Path"
      type: "object"
      required:
        - "file_id"
      title: "RegisteredFileSource"
    "RetryPolicy":
      properties:
        "max_retries":
          type: "integer"
          title: "Max Retries"
        "backoff_factor":
          anyOf:
            - type: "number"
            - type: "null"
          title: "Backoff Factor"
        "status_forcelist":
          anyOf:
            - items:
                type: "integer"
              type: "array"
            - type: "null"
          title: "Status Forcelist"
      type: "object"
      required:
        - "max_retries"
      title: "RetryPolicy"
    "Run":
      properties:
        "run_id":
          type: "string"
          format: "uuid"
          title: "Run Id"
        "run_group_id":
          anyOf:
            - type: "string"
              format: "uuid"
            - type: "null"
          title: "Run Group Id"
        "policy_version_id":
          type: "string"
          format: "uuid"
          title: "Policy Version Id"
        "status": {"$ref": "#/components/schemas/RunStatus"}
        "result":
          anyOf:
            - type: "string"
            - type: "null"
          title: "Result"
        "input_data":
          anyOf:
            - additionalProperties: true
              type: "object"
            - type: "null"
          title: "Input Data"
        "run_metadata":
          anyOf:
            - additionalProperties: true
              type: "object"
            - type: "null"
          title: "Run Metadata"
        "created_at":
          type: "string"
          format: "date-time"
          title: "Created At"
        "started_at":
          anyOf:
            - type: "string"
              format: "date-time"
            - type: "null"
          title: "Started At"
        "last_updated_at":
          type: "string"
          format: "date-time"
          title: "Last Updated At"
      type: "object"
      required:
        - "run_id"
        - "policy_version_id"
        - "status"
        - "created_at"
        - "last_updated_at"
      title: "Run"
    "RunCreated":
      properties:
        "policy_version_id":
          type: "string"
          format: "uuid"
          title: "Policy Version Id"
        "run_id":
          type: "string"
          format: "uuid"
          title: "Run Id"
      type: "object"
      required:
        - "policy_version_id"
        - "run_id"
      title: "RunCreated"
    "RunData":
      properties:
        "run_id":
          type: "string"
          format: "uuid"
          title: "Run Id"
        "run_group_id":
          anyOf:
            - type: "string"
              format: "uuid"
            - type: "null"
          title: "Run Group Id"
        "policy_version_id":
          type: "string"
          format: "uuid"
          title: "Policy Version Id"
        "status": {"$ref": "#/components/schemas/RunStatus"}
        "result":
          anyOf:
            - type: "string"
            - type: "null"
          title: "Result"
        "input_data":
          anyOf:
            - additionalProperties: true
              type: "object"
            - type: "null"
          title: "Input Data"
        "run_metadata":
          anyOf:
            - additionalProperties: true
              type: "object"
            - type: "null"
          title: "Run Metadata"
        "created_at":
          type: "string"
          format: "date-time"
          title: "Created At"
        "started_at":
          anyOf:
            - type: "string"
              format: "date-time"
            - type: "null"
          title: "Started At"
        "last_updated_at":
          type: "string"
          format: "date-time"
          title: "Last Updated At"
        "steps":
          additionalProperties: {"$ref": "#/components/schemas/StepDetails"}
          type: "object"
          title: "Steps"
      type: "object"
      required:
        - "run_id"
        - "policy_version_id"
        - "status"
        - "created_at"
        - "last_updated_at"
      title: "RunData"
    "RunGroupResult":
      properties:
        "policy_id":
          type: "string"
          format: "uuid"
          title: "Policy Id"
        "run_group_id":
          type: "string"
          format: "uuid"
          title: "Run Group Id"
        "runs": {"$ref": "#/components/schemas/RunGroupRuns"}
      type: "object"
      required:
        - "policy_id"
        - "run_group_id"
        - "runs"
      title: "RunGroupResult"
    "RunGroupRuns":
      properties:
        "main":
          type: "string"
          format: "uuid"
          title: "Main"
        "shadow":
          anyOf:
            - items:
                type: "string"
                format: "uuid"
              type: "array"
            - type: "null"
          title: "Shadow"
      type: "object"
      required:
        - "main"
      title: "RunGroupRuns"
    "RunLogs":
      properties:
        "run_id":
          type: "string"
          format: "uuid"
          title: "Run Id"
        "status":
          type: "string"
          title: "Status"
        "last_updated_at":
          type: "string"
          format: "date-time"
          title: "Last Updated At"
        "logs":
          items: {"$ref": "#/components/schemas/LogEntry"}
          type: "array"
          title: "Logs"
      type: "object"
      required:
        - "run_id"
        - "status"
        - "last_updated_at"
        - "logs"
      title: "RunLogs"
    "RunResult":
      properties:
        "run_id":
          type: "string"
          format: "uuid"
          title: "Run Id"
        "status": {"$ref": "#/components/schemas/RunStatus"}
        "result":
          anyOf:
            - type: "string"
            - type: "null"
          title: "Result"
        "run_metadata":
          anyOf:
            - additionalProperties: true
              type: "object"
            - type: "null"
          title: "Run Metadata"
      type: "object"
      required:
        - "run_id"
        - "status"
      title: "RunResult"
    "RunStatus":
      type: "string"
      enum:
        - "PENDING"
        - "STARTED"
        - "SUCCESS"
        - "FAILURE"
      title: "RunStatus"
    "RunTimeParam":
      properties:
        "param":
          type: "string"
          title: "Param"
        "value_type":
          type: "string"
          enum:
            - "str"
            - "int"
            - "float"
            - "auto"
          title: "Value Type"
          default: "auto"
      type: "object"
      required:
        - "param"
      title: "RunTimeParam"
    "StepDetails":
      properties:
        "output":
          anyOf:
            - type: "string"
              format: "binary"
            - type: "string"
            - additionalProperties: true
              type: "object"
            - items: {}
              type: "array"
            - type: "integer"
            - type: "number"
            - type: "null"
          title: "Output"
        "metadata":
          anyOf:
            - {"$ref": "#/components/schemas/StepMetadataBase"}
            - type: "null"
      type: "object"
      required:
        - "output"
        - "metadata"
      title: "StepDetails"
    "StepMetadataBase":
      properties:
        "step_name":
          type: "string"
          title: "Step Name"
        "node_type":
          type: "string"
          title: "Node Type"
        "start_time":
          type: "number"
          title: "Start Time"
        "end_time":
          type: "number"
          title: "End Time"
        "error":
          anyOf:
            - type: "string"
            - items:
                type: "string"
              type: "array"
            - type: "null"
          title: "Error"
        "extra":
          anyOf:
            - additionalProperties: true
              type: "object"
            - type: "null"
          title: "Extra"
      type: "object"
      required:
        - "step_name"
        - "node_type"
        - "start_time"
        - "end_time"
      title: "StepMetadataBase"
    "UIMetadata":
      properties:
        "position": {"$ref": "#/components/schemas/UINodePosition"}
        "width":
          type: "number"
          title: "Width"
        "height":
          type: "number"
          title: "Height"
      type: "object"
      required:
        - "position"
        - "width"
        - "height"
      title: "UIMetadata"
    "UINodePosition":
      properties:
        "x":
          type: "number"
          title: "X"
        "y":
          type: "number"
          title: "Y"
      type: "object"
      required:
        - "x"
        - "y"
      title: "UINodePosition"
    "UserLogDetails":
      properties:
        "log_type":
          type: "string"
          title: "Log Type"
          default: "LOG"
        "message":
          type: "string"
          title: "Message"
        "level":
          type: "string"
          title: "Level"
      type: "object"
      required:
        - "message"
        - "level"
      title: "UserLogDetails"
    "ValidationError":
      properties:
        "loc":
          items:
            anyOf:
              - type: "string"
              - type: "integer"
          type: "array"
          title: "Location"
        "msg":
          type: "string"
          title: "Message"
        "type":
          type: "string"
          title: "Error Type"
      type: "object"
      required:
        - "loc"
        - "msg"
        - "type"
      title: "ValidationError"
    "Workflow":
      properties:
        "spec": {"$ref": "#/components/schemas/PolicyDefinitionDict"}
        "requirements":
          items:
            type: "string"
          type: "array"
          title: "Requirements"
        "variables":
          anyOf:
            - items:
                type: "string"
              type: "array"
            - type: "null"
          title: "Variables"
        "ui_metadata":
          anyOf:
            - additionalProperties: {"$ref": "#/components/schemas/UIMetadata"}
              type: "object"
            - type: "null"
          title: "Ui Metadata"
        "workflow_id":
          type: "string"
          format: "uuid"
          title: "Workflow Id"
        "status": {"$ref": "#/components/schemas/WorkflowStatus"}
      type: "object"
      required:
        - "spec"
        - "requirements"
        - "workflow_id"
        - "status"
      title: "Workflow"
    "WorkflowBase":
      properties:
        "spec": {"$ref": "#/components/schemas/PolicyDefinitionDict"}
        "requirements":
          items:
            type: "string"
          type: "array"
          title: "Requirements"
        "variables":
          anyOf:
            - items:
                type: "string"
              type: "array"
            - type: "null"
          title: "Variables"
        "ui_metadata":
          anyOf:
            - additionalProperties: {"$ref": "#/components/schemas/UIMetadata"}
              type: "object"
            - type: "null"
          title: "Ui Metadata"
      type: "object"
      required:
        - "spec"
        - "requirements"
      title: "WorkflowBase"
    "WorkflowStatus":
      type: "string"
      enum:
        - "VALID"
        - "INVALID"
      title: "WorkflowStatus"<|MERGE_RESOLUTION|>--- conflicted
+++ resolved
@@ -649,47 +649,13 @@
           content:
             "application/json":
               schema: {"$ref": "#/components/schemas/HTTPValidationError"}
-<<<<<<< HEAD
-  "/data-sources/test":
-    post:
-      tags:
-        - "data-sources"
-      summary: "Test Data Source"
-      description: "Test a data source configuration."
-      operationId: "test_data_source"
-      requestBody:
-        content:
-          "application/json":
-            schema: {"$ref": "#/components/schemas/DataSourceTestRequest"}
-        required: true
-      responses:
-        "200":
-          description: "Successful Response"
-          content:
-            "application/json":
-              schema: {"$ref": "#/components/schemas/DataSourceTestResponse"}
-        "404":
-          description: "Not found"
-        "422":
-          description: "Validation Error"
-          content:
-            "application/json":
-              schema: {"$ref": "#/components/schemas/HTTPValidationError"}
-=======
->>>>>>> 0543dc69
   "/data-sources/{data_source_id}/test":
     post:
       tags:
         - "data-sources"
-<<<<<<< HEAD
-      summary: "Test Data Source By Id"
-      description: "Test an existing data source with optional runtime parameters.\n\nBackend fetches the data source configuration and merges with runtime parameters\nand environment variables before executing the test."
-      operationId: "test_data_source_by_id"
-=======
       summary: "Data Source Test By Id"
       description: "Test an existing data source with optional runtime parameters.\n\nBackend fetches the data source configuration and merges with runtime parameters\nand environment variables before executing the test."
       operationId: "data_source_test_by_id"
->>>>>>> 0543dc69
       parameters:
         - name: "data_source_id"
           in: "path"
@@ -2575,50 +2541,6 @@
       type: "object"
       title: "DataSourceTestParams"
       description: "Parameters for testing an existing data source.\nData source ID comes from URL path."
-<<<<<<< HEAD
-    "DataSourceTestRequest":
-      properties:
-        "url":
-          type: "string"
-          title: "Url"
-        "method":
-          type: "string"
-          title: "Method"
-          default: "GET"
-        "headers":
-          anyOf:
-            - additionalProperties:
-                type: "string"
-              type: "object"
-            - type: "null"
-          title: "Headers"
-        "body":
-          anyOf:
-            - additionalProperties: true
-              type: "object"
-            - type: "string"
-            - type: "null"
-          title: "Body"
-        "params":
-          anyOf:
-            - additionalProperties: true
-              type: "object"
-            - type: "null"
-          title: "Params"
-        "env_vars":
-          anyOf:
-            - additionalProperties:
-                type: "string"
-              type: "object"
-            - type: "null"
-          title: "Env Vars"
-      type: "object"
-      required:
-        - "url"
-      title: "DataSourceTestRequest"
-      description: "Full test request with all configuration (used for testing without existing data source)."
-=======
->>>>>>> 0543dc69
     "DataSourceTestResponse":
       properties:
         "test_id":
