import ast
from typing import Any, Literal

from jinja2 import Environment, Template, nodes
from pydantic import BaseModel, ValidationError

_BaseType = str | int | float | bool
_ListType = list[_BaseType]
_ShallowDictType = dict[str, _BaseType | _ListType]
_ValueType = _BaseType | _ListType | _ShallowDictType
_DictType = dict[str, _ValueType]


class EnvVarConfig(BaseModel):
    env: str


class RunTimeParam(BaseModel):
    param: str
    value_type: Literal["str", "int", "float", "auto"] = "auto"


_ParameterType = _BaseType | _ListType | _DictType | EnvVarConfig | RunTimeParam
ConfigurableDict = dict[str, _ParameterType]


def _visit_nodes(node, visitor_func):
    """Helper function to recursively visit all nodes in a Jinja2 AST."""
    visitor_func(node)
    for child in getattr(node, "iter_child_nodes", lambda: [])():
        _visit_nodes(child, visitor_func)


def _create_env_var_visitor(vars_list: list):
    """Creates a visitor function to extract environment variables.

    Extracts environment variable names from Jinja2 templates (e.g., {{env.VAR}}).
    Only matches attribute access on the 'env' object (Getattr nodes).
    """

    def visitor(node):
        # Only extract Getattr nodes where the base object is the 'env' Name node
        # This matches patterns like {{env.MY_VAR}}
        if isinstance(node, nodes.Getattr):
            if isinstance(node.node, nodes.Name) and node.node.name == "env":
                vars_list.append(node.attr)

    return visitor


def _create_runtime_param_visitor(vars_list: list):
    """Creates a visitor function to extract runtime parameters.

    Extracts simple variable names from Jinja2 templates (e.g., {{variable}}).
    Excludes environment variables ({{env.VAR}}) and the 'env' object itself.

    This visitor handles RunTimeParam instances which may have different value_type
    specifications (str, int, float, auto), but at the template level we only
    extract the variable names - type information is preserved in the RunTimeParam
    object itself, not in the template string.
    """

    def visitor(node):
        if isinstance(node, nodes.Name) and node.name != "env":
            vars_list.append(node.name)

    return visitor


def _extract_variables_from_template_string(
    template_string: str, visitor_factory
) -> list[str]:
    """
    Helper to extract variables from a Jinja2 template string using a provided visitor factory.
    """
    if not template_string or not isinstance(template_string, str):
        return []

    extracted_vars = []
    env = Environment()

    ast = env.parse(template_string)
    visitor_func = visitor_factory(extracted_vars)
    _visit_nodes(ast, visitor_func)

    return extracted_vars


def extract_env_vars(spec: ConfigurableDict) -> list[str]:
    """
    Extract environment variable names from a ConfigurableDict using Jinja2 AST parsing.

    Returns a list of environment variable names found in the spec.
    Raises TemplateSyntaxError for invalid Jinja2 syntax.
    """
    if spec is None:
        return []

    env_vars = []

    for key, value in spec.items():
        if isinstance(value, EnvVarConfig):
            env_vars.append(value.env)
        elif isinstance(value, str):
            try:
                env_vars.extend(
                    _extract_variables_from_template_string(
                        value, _create_env_var_visitor
                    )
                )
            except Exception as e:
                raise ValueError(
                    f"Invalid Jinja2 template in field '{key}': {value}"
                ) from e

    return list(set(env_vars))


def extract_runtime_params(spec: ConfigurableDict) -> list[str]:
    """
    Extract runtime parameter names from a ConfigurableDict using Jinja2 AST parsing.

    Returns a list of runtime parameter names found in the spec.
    Raises TemplateSyntaxError for invalid Jinja2 syntax.
    """
    if spec is None:
        return []

    runtime_params = []

    for key, value in spec.items():
        if isinstance(value, RunTimeParam):
            runtime_params.append(value.param)
        elif isinstance(value, str):
            try:
                runtime_params.extend(
                    _extract_variables_from_template_string(
                        value, _create_runtime_param_visitor
                    )
                )
            except Exception as e:
                raise ValueError(
                    f"Invalid Jinja2 template in field '{key}': {value}"
                ) from e

    return list(set(runtime_params))


def extract_env_vars_from_string(template: str) -> list[str]:
    """
    Extract environment variable names from a template using Jinja2 AST parsing.

    Returns a list of environment variable names found in the template.
    Raises ValueError for invalid Jinja2 syntax.
    """
    if not template or not isinstance(template, str):
        return []

    try:
        return list(
            set(
                _extract_variables_from_template_string(
                    template, _create_env_var_visitor
                )
            )
        )
    except Exception as e:
        raise ValueError(f"Invalid Jinja2 template: {template}") from e


def extract_runtime_params_from_string(template: str) -> list[str]:
    """
    Extract runtime parameter names from a template using Jinja2 AST parsing.

    Returns a list of runtime parameter names found in the template.
    Raises ValueError for invalid Jinja2 syntax.
    """
    if not template or not isinstance(template, str):
        return []

    try:
        return list(
            set(
                _extract_variables_from_template_string(
                    template, _create_runtime_param_visitor
                )
            )
        )
    except Exception as e:
        raise ValueError(f"Invalid Jinja2 template: {template}") from e


def configure_fields(
    spec: ConfigurableDict, local_variables: dict, env_variables: dict
) -> dict:
    """
    Configure fields in a specification dictionary by resolving templates.

    This function replaces any RunTimeParam or EnvVarConfig instances with their
    corresponding template strings, and resolves any string templates using
    the provided node and environment variables.

<<<<<<< HEAD
    Recursively handles nested dictionaries and arrays.
=======
    Dictionary casting:
    - Dicts with "param" key are automatically converted to RunTimeParam
    - Dicts with "env" key are automatically converted to EnvVarConfig
    - This enables seamless handling of both object and serialized representations

    Type handling:
    - RunTimeParam: Uses the value_type field to determine expected type
    - EnvVarConfig: Always returns strings (matching OS environment variable semantics)
    - Plain templates: Uses "auto" type inference
>>>>>>> 7c211aff
    """
    if spec is None:
        return {}

    result = {}
    for key, value in spec.items():
<<<<<<< HEAD
        # Handle object notation (RunTimeParam, EnvVarConfig)
        if isinstance(value, RunTimeParam) or isinstance(value, EnvVarConfig):
            value = normalize_to_template(value)

        if isinstance(value, dict):
            result[key] = configure_fields(value, local_variables, env_variables)
        elif isinstance(value, list):
            result[key] = [
                configure_fields(item, local_variables, env_variables)
                if isinstance(item, dict)
                else resolve_template(item, local_variables, env_variables)
                if _is_template_like(item)
                else item
                for item in value
            ]
        elif _is_template_like(value):
            result[key] = resolve_template(value, local_variables, env_variables)
        else:
            result[key] = value

    return result
=======
        expected_type = "auto"

        # Try to convert dict to RunTimeParam or EnvVarConfig if applicable
        value = _try_cast_to_config_object(value)

        if isinstance(value, RunTimeParam):
            expected_type = value.value_type
            value = normalize_to_template(value)
        elif isinstance(value, EnvVarConfig):
            # Environment variables are always strings (OS semantics)
            expected_type = "str"
            value = normalize_to_template(value)

        if _is_template_like(value):
            spec[key] = resolve_template(
                value, local_variables, env_variables, expected_type
            )

    return spec
>>>>>>> 7c211aff


def _try_cast_to_config_object(value: Any) -> RunTimeParam | EnvVarConfig | Any:
    """
    Try to convert a dict to RunTimeParam or EnvVarConfig if applicable.

    Args:
        value: The value to potentially convert

    Returns:
        RunTimeParam if dict has "param" key and is valid
        EnvVarConfig if dict has "env" key and is valid
        Original value otherwise
    """
    if not isinstance(value, dict):
        return value

    # Try to convert to RunTimeParam
    if "param" in value:
        try:
            return RunTimeParam(**value)
        except ValidationError:
            pass

    # Try to convert to EnvVarConfig
    if "env" in value:
        try:
            return EnvVarConfig(**value)
        except ValidationError:
            pass

    return value


def _is_template_like(value: Any) -> bool:
    if not isinstance(value, str):
        return False

    return value.startswith("{{") and value.endswith("}}")


def _convert_to_type(value: str, target_type: str) -> int | float | bool:
    """
    Convert a string value to the specified type with clear error messages.

    Args:
        value: The string value to convert
        target_type: One of "int", "float"

    Returns:
        The converted value

    Raises:
        ValueError: If the conversion fails
    """
    if target_type not in ("int", "float"):
        raise ValueError(f"Unsupported target type for conversion: {target_type}")

    try:
        if target_type == "int":
            return int(value)
        elif target_type == "float":
            return float(value)
    except (ValueError, TypeError, AttributeError) as e:
        raise ValueError(
            f"Cannot convert template result '{value}' to {target_type}: {e}"
        )


def resolve_template(
    value: str,
    local_variables: dict,
    env_variables: dict,
    expected_type: str = "auto",
) -> _ValueType:
    """
    Resolve a Jinja2 template string using provided local and environment variables.

    Args:
        value: The template string to resolve (e.g., "{{variable}}")
        local_variables: Dictionary of runtime variables
        env_variables: Dictionary of environment variables
        expected_type: Expected type of the result. One of:
            - "str": Always return a string (no type conversion)
            - "int": Convert to integer
            - "float": Convert to float
            - "auto": Attempt to infer type using ast.literal_eval (default)

    Returns:
        The resolved value with the appropriate type

    Raises:
        ValueError: If template is invalid or type conversion fails
    """
    if not isinstance(value, str):
        raise ValueError(
            f"Expected a string for template resolution, got {type(value)}"
        )

    if not value.strip():
        return value

    template = Template(value)
    context = {"env": env_variables, **local_variables}
    rendered = template.render(context)

    # Explicit string type - no conversion needed
    if expected_type == "str":
        return rendered

    # Explicit typed conversion
    if expected_type in ("int", "float"):
        return _convert_to_type(rendered, expected_type)

    # Auto - infer type using ast.literal_eval
    # This attempts to evaluate the rendered template as a Python literal.
    # If it looks like a bool, list, dict, etc, it will be converted.
    try:
        return ast.literal_eval(rendered)
    except (ValueError, SyntaxError):
        return rendered


def normalize_to_template(value: _ParameterType) -> str:
    """
    Normalize both object-based and template-based configurations to template format.

    Examples:
    - {"param": "variable"} -> "{{variable}}"
    - {"env": "variable"} -> "{{env.variable}}"
    - "{{variable}}" -> "{{variable}}" (unchanged)
    - "variable" -> "{{variable}}"
    """
    if isinstance(value, RunTimeParam):
        return f"{{{{{value.param}}}}}"
    elif isinstance(value, EnvVarConfig):
        return f"{{{{env.{value.env}}}}}"
    elif isinstance(value, list):
        # For lists, normalize each element
        return [normalize_to_template(item) for item in value]
    elif isinstance(value, str) and value.startswith("{{") and value.endswith("}}"):
        return value
    else:
        return f"{{{{{value}}}}}"


def normalize_mapping(spec: ConfigurableDict) -> dict[str, str]:
    """
    Normalize a ConfigurableDict to template format.

    Returns a dictionary where all values are normalized to template strings.
    """
    if spec is None:
        return {}

    return {key: normalize_to_template(value) for key, value in spec.items()}<|MERGE_RESOLUTION|>--- conflicted
+++ resolved
@@ -200,9 +200,8 @@
     corresponding template strings, and resolves any string templates using
     the provided node and environment variables.
 
-<<<<<<< HEAD
     Recursively handles nested dictionaries and arrays.
-=======
+
     Dictionary casting:
     - Dicts with "param" key are automatically converted to RunTimeParam
     - Dicts with "env" key are automatically converted to EnvVarConfig
@@ -212,36 +211,12 @@
     - RunTimeParam: Uses the value_type field to determine expected type
     - EnvVarConfig: Always returns strings (matching OS environment variable semantics)
     - Plain templates: Uses "auto" type inference
->>>>>>> 7c211aff
     """
     if spec is None:
         return {}
 
     result = {}
     for key, value in spec.items():
-<<<<<<< HEAD
-        # Handle object notation (RunTimeParam, EnvVarConfig)
-        if isinstance(value, RunTimeParam) or isinstance(value, EnvVarConfig):
-            value = normalize_to_template(value)
-
-        if isinstance(value, dict):
-            result[key] = configure_fields(value, local_variables, env_variables)
-        elif isinstance(value, list):
-            result[key] = [
-                configure_fields(item, local_variables, env_variables)
-                if isinstance(item, dict)
-                else resolve_template(item, local_variables, env_variables)
-                if _is_template_like(item)
-                else item
-                for item in value
-            ]
-        elif _is_template_like(value):
-            result[key] = resolve_template(value, local_variables, env_variables)
-        else:
-            result[key] = value
-
-    return result
-=======
         expected_type = "auto"
 
         # Try to convert dict to RunTimeParam or EnvVarConfig if applicable
@@ -255,13 +230,28 @@
             expected_type = "str"
             value = normalize_to_template(value)
 
-        if _is_template_like(value):
-            spec[key] = resolve_template(
+        # Handle nested structures recursively
+        if isinstance(value, dict):
+            result[key] = configure_fields(value, local_variables, env_variables)
+        elif isinstance(value, list):
+            result[key] = [
+                configure_fields(item, local_variables, env_variables)
+                if isinstance(item, dict)
+                else resolve_template(
+                    item, local_variables, env_variables, expected_type
+                )
+                if _is_template_like(item)
+                else item
+                for item in value
+            ]
+        elif _is_template_like(value):
+            result[key] = resolve_template(
                 value, local_variables, env_variables, expected_type
             )
-
-    return spec
->>>>>>> 7c211aff
+        else:
+            result[key] = value
+
+    return result
 
 
 def _try_cast_to_config_object(value: Any) -> RunTimeParam | EnvVarConfig | Any:
