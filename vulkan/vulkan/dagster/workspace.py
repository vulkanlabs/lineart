--- conflicted
+++ resolved
@@ -13,16 +13,12 @@
     postgresql_io_manager,
 )
 from vulkan.dagster.policy import DagsterFlow
-<<<<<<< HEAD
-from vulkan.dagster.run_config import RUN_CONFIG_KEY, VulkanRunConfig
 from vulkan.dagster.resources import DATA_CLIENT_KEY, VulkanDataClient
-=======
 from vulkan.dagster.run_config import (
     RUN_CONFIG_KEY,
     VulkanPolicyConfig,
     VulkanRunConfig,
 )
->>>>>>> 0fad94fc
 from vulkan.environment.loaders import resolve_policy
 from vulkan.environment.workspace import VulkanCodeLocation
 
@@ -33,14 +29,10 @@
 ) -> Definitions:
     run_config = VulkanRunConfig.configure_at_launch()
     resources = {
-<<<<<<< HEAD
+        # Vulkan Configurable Resources
         RUN_CONFIG_KEY: run_config,
-=======
-        # Vulkan Configurable Resources
-        RUN_CONFIG_KEY: VulkanRunConfig.configure_at_launch(),
         POLICY_CONFIG_KEY: VulkanPolicyConfig.configure_at_launch(),
         # Run DB
->>>>>>> 0fad94fc
         DB_CONFIG_KEY: DBConfig(
             host=EnvVar("VULKAN_DB_HOST"),
             port=EnvVar("VULKAN_DB_PORT"),
