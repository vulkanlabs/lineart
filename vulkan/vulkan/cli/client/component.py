--- conflicted
+++ resolved
@@ -2,15 +2,9 @@
 import os
 
 from vulkan.cli.context import Context
-<<<<<<< HEAD
-=======
-from vulkan.cli.exceptions import log_exceptions
-from vulkan.spec.component import component_version_alias
->>>>>>> 24afb9e8
 from vulkan.spec.environment.packing import pack_workspace
 
 
-@log_exceptions
 def create_component(ctx: Context, name: str) -> str:
     if " " in name:
         raise ValueError("Component name cannot contain spaces.")
