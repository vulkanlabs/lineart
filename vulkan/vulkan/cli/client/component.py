--- conflicted
+++ resolved
@@ -2,12 +2,7 @@
 import os
 
 from vulkan.cli.context import Context
-<<<<<<< HEAD
-from vulkan.environment.packing import pack_workspace
-=======
-from vulkan.spec.component import component_version_alias
 from vulkan.spec.environment.packing import pack_workspace
->>>>>>> 71eec885
 
 
 def create_component(ctx: Context, name: str) -> str:
