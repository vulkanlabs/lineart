--- conflicted
+++ resolved
@@ -6,11 +6,7 @@
     ComponentInstance,
     InstanceParam,
 )
-<<<<<<< HEAD
-from vulkan_public.spec.dependency import Dependency
-=======
 from vulkan_public.spec.dependency import INPUT_NODE, Dependency
->>>>>>> ef314567
 from vulkan_public.spec.nodes import Node, NodeType, TransformNode, VulkanNodeDefinition
 
 from vulkan.core.graph import Graph
