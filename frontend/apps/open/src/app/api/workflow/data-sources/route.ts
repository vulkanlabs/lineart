<<<<<<< HEAD
import { DataSource } from "@vulkanlabs/client-open";
=======
import { DataSource } from "@vulkanlabs/base/workflow";
import { apiResult } from "@/lib/api-response";
>>>>>>> 625bc1a9

export async function GET(request: Request) {
    try {
        const serverUrl = process.env.NEXT_PUBLIC_VULKAN_SERVER_URL;
        if (!serverUrl) {
            return apiResult.error("Server URL is not configured", 500);
        }

        const url = `${serverUrl}/data-sources`;

        const response = await fetch(url, {
            cache: "no-store",
        });

        if (!response.ok) {
            return apiResult.error(
                `Failed to fetch data sources: ${response.statusText}`,
                response.status,
            );
        }

        if (response.status === 204) {
            return apiResult.success([]);
        }

        const data: DataSource[] = await response.json();
        return apiResult.success(data);
    } catch (error) {
        console.error("Error fetching data sources:", error);
        return apiResult.error(
            error instanceof Error ? error.message : "Failed to fetch data sources",
            500,
        );
    }
}<|MERGE_RESOLUTION|>--- conflicted
+++ resolved
@@ -1,9 +1,5 @@
-<<<<<<< HEAD
 import { DataSource } from "@vulkanlabs/client-open";
-=======
-import { DataSource } from "@vulkanlabs/base/workflow";
 import { apiResult } from "@/lib/api-response";
->>>>>>> 625bc1a9
 
 export async function GET(request: Request) {
     try {
