"use client";

// External libraries
import { Layers, Network, FolderCog, Play } from "lucide-react";
import { usePathname } from "next/navigation";

<<<<<<< HEAD
import { Policy, PolicyVersion } from "@vulkanlabs/client-open";
import { InnerNavbar, type InnerNavbarSectionProps, AutoSaveToggle } from "@vulkanlabs/base";
=======
// Local imports
import {
    InnerNavbar,
    type InnerNavbarSectionProps,
    AutoSaveToggle,
    NavigationGuard,
} from "@vulkanlabs/base";
import { PageLayout, type SidebarSectionProps } from "@/components/page-layout";
>>>>>>> 625bc1a9

// Local imports
import { PageLayout, type SidebarSectionProps } from "@/components/page-layout";
import { LauncherButton } from "./launcher/components";

export function RouteLayout({
    policy,
    policyVersion,
    children,
}: {
    policy: Policy;
    policyVersion: PolicyVersion;
    children: React.ReactNode;
}) {
    const pathname = usePathname();
    const baseUrl = `/policyVersions/${policyVersion.policy_version_id}`;
    const isOnWorkflowPage = pathname.endsWith("/workflow");

    const sections: SidebarSectionProps[] = [
        {
            name: "Workflow",
            icon: Network,
            path: `${baseUrl}/workflow`,
        },
        {
            name: "Resources",
            icon: FolderCog,
            path: `${baseUrl}/resources`,
        },
        {
            name: "Runs",
            icon: Layers,
            path: `${baseUrl}/runs`,
        },
        {
            name: "Launcher",
            icon: Play,
            path: `${baseUrl}/launcher`,
        },
    ];

    const innerNavbarSections: InnerNavbarSectionProps[] = [
        { key: "Policy:", value: policy.name || "" },
        { key: "Version:", value: policyVersion.alias || "" },
        { key: "Status:", value: policyVersion.workflow?.status || "" },
    ];

    const rightSections: InnerNavbarSectionProps[] = [
        {
            element: isOnWorkflowPage ? (
                // Combined auto-save and launch in same section for single line layout
                <div className="flex items-center gap-4">
                    <AutoSaveToggle showShortcut={true} />
                    <LauncherButton
                        policyVersionId={policyVersion.policy_version_id}
                        inputSchema={policyVersion.workflow?.spec.input_schema || {}}
                    />
                </div>
            ) : (
                // Just launch button when not on workflow page
                <LauncherButton
                    policyVersionId={policyVersion.policy_version_id}
                    inputSchema={policyVersion.workflow?.spec.input_schema || {}}
                />
            ),
        },
    ];
    return (
        <div className="flex flex-col w-full h-full">
            {/* Only on workflow pages where unsaved changes can occur */}
            {isOnWorkflowPage && <NavigationGuard />}
            <InnerNavbar
                backRoute={`/policies/${policy.policy_id}/overview`}
                sections={innerNavbarSections}
                rightSections={rightSections}
            />
            <PageLayout
                sidebar={{ sections, retractable: true }}
                content={{ scrollable: !isOnWorkflowPage }}
            >
                {children}
            </PageLayout>
        </div>
    );
}<|MERGE_RESOLUTION|>--- conflicted
+++ resolved
@@ -4,19 +4,14 @@
 import { Layers, Network, FolderCog, Play } from "lucide-react";
 import { usePathname } from "next/navigation";
 
-<<<<<<< HEAD
+// Vulkan packages
 import { Policy, PolicyVersion } from "@vulkanlabs/client-open";
-import { InnerNavbar, type InnerNavbarSectionProps, AutoSaveToggle } from "@vulkanlabs/base";
-=======
-// Local imports
 import {
     InnerNavbar,
     type InnerNavbarSectionProps,
     AutoSaveToggle,
     NavigationGuard,
 } from "@vulkanlabs/base";
-import { PageLayout, type SidebarSectionProps } from "@/components/page-layout";
->>>>>>> 625bc1a9
 
 // Local imports
 import { PageLayout, type SidebarSectionProps } from "@/components/page-layout";
