"use client";

import React, { useState, useCallback, useMemo } from "react";
import { useShallow } from "zustand/react/shallow";
import {
    SaveIcon,
    ChevronDownIcon,
    ChevronUpIcon,
    LayoutIcon,
    CopyIcon,
    FocusIcon,
} from "lucide-react";
import { ToolbarIcon } from "./toolbar-icon";
import {
    ReactFlow,
    Controls,
    Background,
    BackgroundVariant,
    useReactFlow,
    ControlButton,
    type OnInit,
} from "@xyflow/react";

import {
    DropdownMenu,
    DropdownMenuContent,
    DropdownMenuItem,
    DropdownMenuLabel,
    DropdownMenuTrigger,
} from "@vulkanlabs/base/ui";

import { useDropdown } from "@/workflow/hooks/use-dropdown";
import { useAutoSave } from "@/workflow/hooks/useAutoSave";
import { nodesConfig } from "@/workflow/utils/nodes";
import { iconMapping } from "@/workflow/icons";
import { useWorkflowStore } from "@/workflow/store";
import { useWorkflowApi, Workflow } from "@/workflow/api";
import { getLayoutedNodes, type UnlayoutedVulkanNode } from "@/workflow/utils/layout";
import type { VulkanNode, Edge } from "@/workflow/types/workflow";
import { AutoSaveIndicator } from "@/workflow/components/auto-save-status";

/**
 * Props for the workflow canvas component
 */
export type WorkflowCanvasProps = {
    workflow: Workflow;
    onNodeClick?: (e: React.MouseEvent, node: any) => void;
    onPaneClick?: (e: React.MouseEvent) => void;
    nodeTypes: Record<string, React.ComponentType<any>>;
    toast?: (message: string, options?: any) => void;
    onRefresh?: () => void;
    projectId?: string;
};

/**
 * Main workflow canvas component - the heart of the workflow builder
 * @param {Object} props - Component configuration
 * @param {Workflow} props.workflow - The workflow data structure with nodes and edges
 * @param {Function} [props.onNodeClick] - Called when a node is clicked, useful for selection/editing
 * @param {Function} [props.onPaneClick] - Called when clicking empty canvas area
 * @param {Record<string, React.ComponentType>} props.nodeTypes - Map of node type names to React components
 * @param {Function} [props.toast] - Toast notification function for user feedback
 * @param {Function} [props.onRefresh] - Called to refresh workflow data
 * @param {string} [props.projectId] - Current project context ID
 * @returns {JSX.Element} Full workflow canvas with drag-drop, zoom, pan, save functionality
 */
export function WorkflowCanvas({
    workflow,
    onNodeClick = () => {},
    onPaneClick = () => {},
    nodeTypes,
    toast = console.log,
    onRefresh = () => {},
    projectId,
}: WorkflowCanvasProps) {
    const api = useWorkflowApi();

    const {
        nodes,
        edges,
        getSpec,
        addNodeByType,
        getNodes,
        setNodes,
        onNodesChange,
        onEdgesChange,
        onConnect,
        toggleAllNodesCollapsed,
        markSaved,
    } = useWorkflowStore(
        useShallow((state) => ({
            nodes: state.nodes,
            edges: state.edges,
            getSpec: state.getSpec,
            addNodeByType: state.addNodeByType,
            getNodes: state.getNodes,
            setNodes: state.setNodes,
            onNodesChange: state.onNodesChange,
            onEdgesChange: state.onEdgesChange,
            onConnect: state.onConnect,
            toggleAllNodesCollapsed: state.toggleAllNodesCollapsed,
            markSaved: state.markSaved,
        })),
    );

    // Auto-save integration
    const getUIMetadata = useCallback(() => {
        const currentNodes = getNodes();
        return Object.fromEntries(
            currentNodes.map((node) => [
                node.data.name,
                { position: node.position, width: node.width, height: node.height },
            ]),
        );
    }, [getNodes]);

    const {
        isAutoSaving,
        hasUnsavedChanges,
        lastSaved,
        saveError,
        autoSaveEnabled,
        retryAttempts,
        circuitBreakerOpen,
        consecutiveFailures,
    } = useAutoSave({
        apiClient: api,
        workflow,
        getUIMetadata,
    });

    const { screenToFlowPosition, fitView, setViewport } = useReactFlow();

    const [dropdownPosition, setDropdownPosition] = useState({ x: 0, y: 0 });
    const { isOpen, connectingHandle, toggleDropdown, ref } = useDropdown();

    const clickNode = (e: React.MouseEvent, node: any) => onNodeClick(e, node);
    const clickPane = (e: React.MouseEvent) => onPaneClick(e);

    /**
     * Smart fit view algorithm - intelligently fits workflow to screen based on complexity
     *
     * Algorithm breakdown:
     * - Calculate workflow bounding box (total area occupied by all nodes)
     * - Compare workflow size to screen size to determine complexity
     * - Apply different zoom/pan strategies based on complexity:
     *   - Simple workflows: High zoom, centered view
     *   - Medium workflows: Medium zoom, some padding
     *   - Complex workflows: Focus on INPUT node (left-aligned strategy)
     *
     * Large workflows are hard to navigate when fully zoomed out,
     * so we focus on the starting point (INPUT node) for better UX.
     */
    const smartFitView = useCallback(() => {
        if (nodes.length === 0) return;

        // Calculate total workflow bounding box
        // Find the rectangle that contains all nodes by tracking min/max coordinates
        const bounds = nodes.reduce(
            (acc, node) => {
                // Each node occupies a rectangle from (x1,y1) to (x2,y2)
                const x1 = node.position.x;
                const y1 = node.position.y;
                const x2 = x1 + (node.width || 450); // Default width if not set
                const y2 = y1 + (node.height || 225); // Default height if not set

                return {
                    minX: Math.min(acc.minX, x1), // Leftmost point
                    minY: Math.min(acc.minY, y1), // Topmost point
                    maxX: Math.max(acc.maxX, x2), // Rightmost point
                    maxY: Math.max(acc.maxY, y2), // Bottommost point
                };
            },
            { minX: Infinity, minY: Infinity, maxX: -Infinity, maxY: -Infinity },
        );

        // Calculate workflow dimensions and screen dimensions
        const workflowWidth = bounds.maxX - bounds.minX; // Total width of all nodes
        const workflowHeight = bounds.maxY - bounds.minY; // Total height of all nodes
        const screenWidth = window.innerWidth; // Available screen width
        const screenHeight = window.innerHeight; // Available screen height

        // Classify workflow complexity based on size relative to screen
        // These thresholds determine the zoom/pan strategy:
        const isSimple = workflowWidth < screenWidth * 0.7 && workflowHeight < screenHeight * 0.7;
        // Simple: Workflow fits comfortably on screen (< 70% of screen area)

        const isMedium = workflowWidth < screenWidth * 1.5 && workflowHeight < screenHeight * 1.5;
        // Medium: Workflow is larger but still manageable (< 150% of screen area)

        // Apply zoom/pan strategy based on complexity
        if (isSimple) {
            // Simple workflows: High zoom with minimal padding for detailed view
            fitView({ padding: 0.1, maxZoom: 1.2, minZoom: 0.5 });
        } else if (isMedium) {
            // Medium workflows: Moderate zoom with more padding
            fitView({ padding: 0.15, maxZoom: 1.0, minZoom: 0.3 });
        } else {
            // Complex workflows: Use INPUT-left strategy for better navigation
            // Problem: Large workflows are hard to navigate when fully zoomed out
            // Solution: Focus on the starting point (INPUT node) positioned on the left
            const inputNode = nodes.find((node) => node.type === "INPUT");

            if (inputNode) {
                const nodeWidth = inputNode.width || 450;
                const nodeHeight = inputNode.height || 225;
                const leftMargin = 150; // Keep INPUT node away from left edge

                // Calculate INPUT node center for positioning
                const nodeCenterX = inputNode.position.x + nodeWidth / 2;
                const nodeCenterY = inputNode.position.y + nodeHeight / 2;

                // Position INPUT node on left side of screen, vertically centered
                setViewport({
                    x: -nodeCenterX + leftMargin + nodeWidth / 2, // Move INPUT to left margin
                    y: -nodeCenterY + window.innerHeight / 2, // Center vertically
                    zoom: 0.6, // Moderate zoom for readability
                });
            } else {
                // Fallback: No INPUT node found, fit all with limited zoom
                fitView({ padding: 0.2, maxZoom: 0.6, minZoom: 0.2 });
            }
        }
    }, [nodes, fitView, setViewport]);

    /**
     * Initialize workflow layout when component mounts
     *
     * This function handles two scenarios:
     * - New workflows: Apply ELK auto-layout algorithm to position nodes
     * - Existing workflows: Use saved positions but apply smart fit view
     *
     * ReactFlow needs time to initialize before
     * we can apply viewport changes, hence the delays.
     */
    const onInit: OnInit<VulkanNode, Edge> = useCallback(
        (_reactFlowInstance) => {
            setTimeout(() => {
                smartFitView();
            }, 0);

            // Check if workflow has saved UI positions
            if (!workflow.workflow?.ui_metadata) {
                // New workflow: Apply automatic layout using ELK algorithm
                const unpositionedNodes: UnlayoutedVulkanNode[] = nodes.map((node) => ({
                    ...node,
                }));

                // ELK calculates optimal node positions
                // considering node connections, hierarchy, and spacing
                getLayoutedNodes(unpositionedNodes, edges).then((layoutedNodes) => {
                    // Create position lookup map for efficient updates
                    const nodesMap = Object.fromEntries(
                        layoutedNodes.map((node) => [node.id, node]),
                    );

                    // Update nodes with calculated positions
                    const newNodes = nodes.map((node) => ({
                        ...node,
                        position: nodesMap[node.id].position, // Apply ELK-calculated position
                    }));

                    setNodes(newNodes);

                    // Wait for DOM updates then apply smart fit view
                    setTimeout(() => {
                        smartFitView();
                    }, 100);
                });
            } else {
                // Existing workflow: Positions already saved, just apply smart fit view
                setTimeout(() => {
                    smartFitView();
                }, 100);
            }
        },
        [workflow, nodes, edges, setNodes, smartFitView],
    );

    /**
     * Handle connection end events for node creation dropdown
     *
     * This creates the "drag to create node" UX:
     * - User drags from a node handle
     * - If they drop on empty space (not on another node), show create menu
     * - Position the menu exactly where they dropped
     * - When they select a node type, create it and connect automatically
     *
     */
    const onConnectEnd = useCallback(
        (event: any, connectionState: any) => {
            // Connection is invalid when dropped on empty space (not on a valid target)
            if (!connectionState.isValid) {
                // Get cursor position - handle mouse events
                const { clientX, clientY } =
                    "changedTouches" in event ? event.changedTouches[0] : event;

                // Store position for dropdown placement (screen coordinates, not flow coordinates)
                setDropdownPosition({ x: clientX, y: clientY });

                // Show dropdown and remember which handle initiated the connection
                toggleDropdown(connectionState.fromHandle);
            }
        },
        [toggleDropdown],
    );

    /**
     * Add a new node and connect it to the current connection
     *
     * Process:
     * - Convert screen coordinates to flow coordinates (accounts for zoom)
     * - Create new node of specified type at that position
     * - Automatically connect it to the handle that initiated the drag
     * - Use null for targetHandle to let ReactFlow auto-select the best input
     *
     * screenToFlowPosition handles the math for
     * converting mouse coordinates to flow canvas coordinates
     */
    function onAddNode(type: string) {
        // Convert screen coordinates (where user dropped) to flow coordinates
        const position = screenToFlowPosition({
            x: dropdownPosition.x,
            y: dropdownPosition.y,
        });

        // Create the new node at calculated position
        const nodeId = addNodeByType(type as any, position);

        // Auto-connect if we have both a new node and a source handle
        if (nodeId && connectingHandle) {
            onConnect({
                source: connectingHandle.nodeId, // Source node that started the drag
                target: nodeId, // Newly created target node
                sourceHandle: connectingHandle.id, // Specific output handle
                targetHandle: null, // Let ReactFlow pick best input
            });
        }
    }

    /**
     * Check if all nodes are currently collapsed
     */
    const areAllNodesCollapsed = useMemo(() => {
        return nodes.every((node) => node.data?.detailsExpanded === false);
    }, [nodes]);

    /**
     * Apply automatic ELK layout algorithm to reorganize all nodes
     *
     * When workflow becomes messy or nodes overlap
     *
     * Process:
     * - Convert current nodes to "unlayouted" format (preserves data, removes positions)
     * - Send to ELK algorithm with current edges for context
     * - ELK calculates optimal positions considering:
     *    - Node connections and data flow
     *    - Hierarchical relationships
     *    - Minimal edge crossings
     *    - Reasonable spacing
     * - Apply calculated positions back to nodes
     * - Fit view to show the newly organized workflow
     */
    const autoLayoutNodes = useCallback(async () => {
        // Prepare nodes for ELK (remove position data but keep everything else)
        const unpositionedNodes: UnlayoutedVulkanNode[] = nodes.map((node) => ({
            ...node,
        }));

        try {
            // Run ELK layout algorithm
            const layoutedNodes = await getLayoutedNodes(unpositionedNodes, edges);

            // Create efficient lookup map for position updates
            const nodesMap = Object.fromEntries(layoutedNodes.map((node) => [node.id, node]));

            // Apply ELK-calculated positions to existing nodes
            const newNodes = nodes.map((node) => ({
                ...node,
                position: nodesMap[node.id].position, // ELK-optimized position
            }));

            setNodes(newNodes);

            // Give DOM time to update, then fit the reorganized workflow
            setTimeout(() => {
                smartFitView();
            }, 100);
        } catch (error) {
            // Don't break the UI if layout fails - just log and continue
            console.error("Error applying auto-layout:", error);
        }
    }, [nodes, edges, setNodes, smartFitView]);

    /**
     * Copy workflow specification to clipboard
     */
    const copySpecToClipboard = useCallback(async () => {
        try {
            const spec = getSpec();
            const jsonString = JSON.stringify(spec, null, 2);
            await navigator.clipboard.writeText(jsonString);
            toast("Specification copied", {
                description: "Workflow specification copied to clipboard",
                duration: 2000,
                dismissible: true,
            });
        } catch (error) {
            console.error("Failed to copy specification:", error);
            toast("Failed to copy", {
                description: "Could not copy specification to clipboard",
                duration: 3000,
            });
        }
    }, [getSpec, toast]);

    /**
     * Save the current workflow state to backend
     *
     * - Workflow specification: Node configurations, connections, logic
     * - UI metadata: Node positions, sizes, visual state
     *
     * - Generate workflow spec from current node configurations
     * - Capture UI state (positions, dimensions) for restoration
     * - Send both to backend API
     * - Handle success/failure with user feedback
     * - Refresh parent component on success to sync state
     *
     * Format: { nodeName: { position: {x, y}, width: number, height: number } }
     * This preserves the visual layout users have arranged
     */
    const saveWorkflow = useCallback(async () => {
        try {
            // Generate executable workflow specification
            const spec = getSpec(); // Node configs + connections
            const currentNodes = getNodes(); // Current visual state

            // Capture UI layout state for restoration
            // Maps node names to their visual properties (position, size)
            const uiMetadata = Object.fromEntries(
                currentNodes.map((node) => [
                    node.data.name, // Use node name as key (stable across saves)
                    {
                        position: node.position, // {x, y} coordinates
                        width: node.width, // Node width (may be auto-calculated)
                        height: node.height, // Node height (may be auto-calculated)
                    },
                ]),
            );

<<<<<<< HEAD
            const result = await api.saveWorkflowSpec(workflow, spec, uiMetadata, false, projectId);
=======
            // Send to backend API
            const result = await api.saveWorkflowSpec(workflow, spec, uiMetadata, projectId);
>>>>>>> e4564808

            // Handle response with appropriate user feedback
            if (result.success) {
                markSaved(); // Update auto-save state
                toast("Workflow saved", {
                    description: "Workflow saved successfully.",
                    duration: 2000,
                    dismissible: true,
                });
                onRefresh(); // Refresh parent to sync any server-side changes
            } else {
                toast("Failed to save workflow", {
                    description: result.error,
                    duration: 5000,
                });
            }
        } catch (error) {
            // Handle unexpected errors gracefully
            console.error("Error saving workflow:", error);
            toast("Failed to save workflow", {
                description: error instanceof Error ? error.message : "Unknown error",
                duration: 5000,
            });
        }
    }, [api, workflow, getSpec, getNodes, toast, onRefresh, markSaved]);

    return (
        <div className="w-full h-full relative">

            {isOpen && (
                <div
                    ref={ref}
                    className="absolute z-50"
                    style={{
                        top: `${dropdownPosition.y}px`,
                        left: `${dropdownPosition.x}px`,
                        transform: "translate(0, -100%)",
                    }}
                >
                    <NodeCreationDropdown
                        onAddNode={onAddNode}
                        filterNodes={(node: any) => node.id !== "INPUT"}
                    />
                </div>
            )}
            <ReactFlow
                nodes={nodes}
                edges={edges}
                onInit={onInit}
                onNodesChange={onNodesChange}
                onEdgesChange={onEdgesChange}
                onNodeClick={clickNode}
                onPaneClick={clickPane}
                onConnect={onConnect}
                onConnectEnd={onConnectEnd}
                nodeTypes={nodeTypes}
                minZoom={0.1}
                defaultViewport={{ x: 0, y: 0, zoom: 1 }}
                fitView={false}
                fitViewOptions={{ includeHiddenNodes: false }}
                proOptions={{ hideAttribution: true }}
            >
                <Background
                    color="#c8c8c8"
                    bgColor="#fafafa"
                    size={3}
                    gap={30}
                    variant={BackgroundVariant.Dots}
                />
                <Controls
                    showZoom={false}
                    showInteractive={false}
                    showFitView={false}
                    orientation="horizontal"
                >
                    <ControlButton onClick={saveWorkflow} title="Save">
                        <ToolbarIcon icon={SaveIcon} />
                    </ControlButton>
                    <ControlButton onClick={smartFitView} title="Smart Fit View">
                        <ToolbarIcon icon={FocusIcon} />
                    </ControlButton>
                    <ControlButton
                        onClick={toggleAllNodesCollapsed}
                        title={areAllNodesCollapsed ? "Expand All" : "Collapse All"}
                    >
                        {areAllNodesCollapsed ? (
                            <ToolbarIcon icon={ChevronDownIcon} />
                        ) : (
                            <ToolbarIcon icon={ChevronUpIcon} />
                        )}
                    </ControlButton>
                    <ControlButton onClick={autoLayoutNodes} title="Auto Layout">
                        <ToolbarIcon icon={LayoutIcon} />
                    </ControlButton>
                    <ControlButton onClick={copySpecToClipboard} title="Copy Specification">
                        <ToolbarIcon icon={CopyIcon} />
                    </ControlButton>
                    <div className="flex items-center justify-center p-2">
                        <AutoSaveIndicator
                            compact
                            isAutoSaving={isAutoSaving}
                            hasUnsavedChanges={hasUnsavedChanges}
                            lastSaved={lastSaved}
                            saveError={saveError}
                            autoSaveEnabled={autoSaveEnabled}
                            retryAttempts={retryAttempts}
                            circuitBreakerOpen={circuitBreakerOpen}
                            consecutiveFailures={consecutiveFailures}
                        />
                    </div>
                </Controls>
            </ReactFlow>
        </div>
    );
}

/**
 * Props for the node creation dropdown
 */
type NodeCreationDropdownProps = {
    onAddNode: (type: string) => void;
    filterNodes?: (node: any) => boolean;
};

/**
 * Dropdown menu for creating new nodes
 */
function NodeCreationDropdown({ onAddNode, filterNodes = () => true }: NodeCreationDropdownProps) {
    return (
        <DropdownMenu open>
            <DropdownMenuTrigger />
            <DropdownMenuContent className="w-64">
                <DropdownMenuLabel>Nodes</DropdownMenuLabel>
                {Object.values(nodesConfig)
                    .filter(filterNodes)
                    .map((item) => {
                        const IconComponent = item?.icon
                            ? iconMapping[item.icon as keyof typeof iconMapping]
                            : undefined;
                        return (
                            <a key={item.name} onMouseDown={() => onAddNode(item.id.trim())}>
                                <DropdownMenuItem className="flex items-center space-x-2">
                                    {IconComponent ? (
                                        <IconComponent aria-label={item?.icon} />
                                    ) : null}
                                    <span>New {item.name}</span>
                                </DropdownMenuItem>
                            </a>
                        );
                    })}
            </DropdownMenuContent>
        </DropdownMenu>
    );
}<|MERGE_RESOLUTION|>--- conflicted
+++ resolved
@@ -448,12 +448,8 @@
                 ]),
             );
 
-<<<<<<< HEAD
-            const result = await api.saveWorkflowSpec(workflow, spec, uiMetadata, false, projectId);
-=======
             // Send to backend API
             const result = await api.saveWorkflowSpec(workflow, spec, uiMetadata, projectId);
->>>>>>> e4564808
 
             // Handle response with appropriate user feedback
             if (result.success) {
