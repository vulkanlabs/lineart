--- conflicted
+++ resolved
@@ -26,11 +26,8 @@
     "@xyflow/react": "^12.0.4",
     "class-variance-authority": "^0.7.0",
     "clsx": "^2.1.1",
-<<<<<<< HEAD
     "date-fns": "^3.6.0",
-=======
     "elkjs": "^0.9.3",
->>>>>>> a614588a
     "lucide-react": "^0.424.0",
     "react": "^18",
     "react-day-picker": "^8.10.1",
