--- conflicted
+++ resolved
@@ -71,15 +71,6 @@
     caching: z
         .object({
             enabled: z.boolean().optional(),
-            keys: z
-                .string()
-                .optional()
-                .transform((val) =>
-                    val
-                        ?.split(",")
-                        .map((s) => s.trim())
-                        .filter((s) => s !== ""),
-                ),
             ttl: z
                 .string()
                 .optional()
@@ -124,7 +115,6 @@
                 response_type: "JSON",
                 headers: "",
                 params: "",
-<<<<<<< HEAD
                 body: "",
                 timeout: 5000,
                 retry: {
@@ -132,10 +122,6 @@
                     backoff_factor: 2,
                     status_forcelist: [500, 502, 503, 504],
                 },
-=======
-                body_schema: "",
-                retry: "",
->>>>>>> dfe3f41e
             },
             caching: {
                 enabled: false,
@@ -209,7 +195,6 @@
             caching: {
                 enabled: data.caching.enabled,
                 ttl: data.caching.ttl,
-                keys: data.caching.keys,
             },
             metadata: keyValuePairsToMap(data.metadata),
         };
@@ -709,22 +694,6 @@
 
             {isCachingEnabled && (
                 <>
-                    <FormField
-                        name="keys"
-                        control={form.control}
-                        render={({ field }) => (
-                            <FormItem>
-                                <FormLabel htmlFor="keys">Keys</FormLabel>
-                                <FormControl>
-                                    <Input placeholder="key1, key2, key3" type="text" {...field} />
-                                </FormControl>
-                                <FormDescription>
-                                    Comma-separated list of keys for this Data Source
-                                </FormDescription>
-                                <FormMessage>{form.formState.errors.keys?.message}</FormMessage>
-                            </FormItem>
-                        )}
-                    />
                     <FormField
                         control={form.control}
                         name="caching.ttl"
