import { Suspense } from "react";
import { stackServerApp } from "@/stack";
import { CurrentUser } from "@stackframe/stack";

import {
    fetchPolicyVersionVariables,
    fetchPolicyVersionComponents,
    fetchPolicyVersionDataSources,
} from "@/lib/api";
import Loader from "@/components/loader";
import { PolicyVersionComponentDependenciesTable } from "@/components/component/dependencies-table";

import { ConfigVariablesTable, DataSourcesTable, EmptyVariablesTable } from "./components";

export default async function Page({ params }) {
    const user = await stackServerApp.getUser();

    return (
        <div className="flex flex-col p-8 gap-8">
            <div>
                <h1 className="mb-5 text-2xl font-bold tracking-tight">Configuration Variables</h1>
                <Suspense fallback={<Loader />}>
                    <ConfigVariablesSection
                        user={user}
                        policy_version_id={params.policy_version_id}
                    />
                </Suspense>
            </div>

            <div>
                <h1 className="mb-5 text-2xl font-bold tracking-tight">Components</h1>
                <Suspense fallback={<Loader />}>
                    <ComponentsSection user={user} policy_version_id={params.policy_version_id} />
                </Suspense>
            </div>

            <div>
                <h1 className="mb-5 text-2xl font-bold tracking-tight">Data Sources</h1>
                <Suspense fallback={<Loader />}>
                    <DataSourcesSection user={user} policy_version_id={params.policy_version_id} />
                </Suspense>
            </div>
        </div>
    );
}

async function ConfigVariablesSection({
    user,
    policy_version_id,
}: {
    user: CurrentUser;
    policy_version_id: string;
}) {
    const variables = await fetchPolicyVersionVariables(user, policy_version_id).catch((error) => {
        console.error(error);
    });

    return variables.length > 0 ? (
        <ConfigVariablesTable variables={variables} />
    ) : (
        <EmptyVariablesTable />
    );
}

async function ComponentsSection({
    user,
    policy_version_id,
}: {
    user: CurrentUser;
    policy_version_id: string;
}) {
    const components = await fetchPolicyVersionComponents(user, policy_version_id).catch(
        (error) => {
            console.error(error);
        },
    );

<<<<<<< HEAD
    return <PolicyVersionComponentDependenciesTable entries={components} />;
=======
    return components?.length > 0 ? (
        <PolicyVersionComponentDependenciesTable entries={components} />
    ) : (
        <EmptyVariablesTable />
    );
}

async function DataSourcesSection({
    user,
    policy_version_id,
}: {
    user: CurrentUser;
    policy_version_id: string;
}) {
    const dataSources = await fetchPolicyVersionDataSources(user, policy_version_id).catch(
        (error) => {
            console.error(error);
        },
    );

    return dataSources?.length > 0 ? (
        <DataSourcesTable sources={dataSources} />
    ) : (
        <EmptyVariablesTable />
    );
>>>>>>> 5dabf82e
}<|MERGE_RESOLUTION|>--- conflicted
+++ resolved
@@ -75,14 +75,7 @@
         },
     );
 
-<<<<<<< HEAD
     return <PolicyVersionComponentDependenciesTable entries={components} />;
-=======
-    return components?.length > 0 ? (
-        <PolicyVersionComponentDependenciesTable entries={components} />
-    ) : (
-        <EmptyVariablesTable />
-    );
 }
 
 async function DataSourcesSection({
@@ -103,5 +96,4 @@
     ) : (
         <EmptyVariablesTable />
     );
->>>>>>> 5dabf82e
 }