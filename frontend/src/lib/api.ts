import { formatISO } from "date-fns";

import { Run } from "@vulkan-server/Run";
import { RunData } from "@vulkan-server/RunData";
import { RunLogs } from "@vulkan-server/RunLogs";
import { Policy } from "@vulkan-server/Policy";
import { PolicyVersion } from "@vulkan-server/PolicyVersion";
import { PolicyBase } from "@vulkan-server/PolicyBase";
import { PolicyVersionCreate } from "@vulkan-server/PolicyVersionCreate";
<<<<<<< HEAD
import { DataSourceSpec } from "@vulkan-server/DataSourceSpec";

type StackUser = CurrentUser | CurrentInternalUser;

export async function getAuthHeaders(user: StackUser) {
    const { accessToken, refreshToken } = await user.getAuthJson();
    const headers = {
        "x-stack-access-token": accessToken,
        "x-stack-refresh-token": refreshToken,
    };
    return headers;
}

export async function getUserProjectId(user: StackUser) {
    const headers = await getAuthHeaders(user);
    const serverUrl = process.env.NEXT_PUBLIC_VULKAN_SERVER_URL;
    return fetch(new URL(`/users/${user.id}`, serverUrl), { headers }).then(async (response) => {
        if (!response.ok) {
            throw new Error(`Failed to fetch project ID: ${response.statusText}`, {
                cause: response,
            });
        }
        return response.json().catch((error) => {
            throw new Error("Error parsing response", { cause: error });
        });
    });
}
=======
import { PolicyVersionBase } from "@vulkan-server/PolicyVersionBase";
>>>>>>> 6177bfc2

export async function fetchServerData({ endpoint, label }: { endpoint: string; label?: string }) {
    const serverUrl = process.env.NEXT_PUBLIC_VULKAN_SERVER_URL;
    return fetch(new URL(endpoint, serverUrl))
        .then((response) => {
            if (response.status === 204) {
                return [];
            }

            if (!response.ok) {
                throw new Error(`Failed to fetch data: ${response.statusText}`, {
                    cause: response,
                });
            }
            return response.json().catch((error) => {
                throw new Error("Error parsing response", { cause: error });
            });
        })
        .catch((error) => {
            const baseMsg = "Error fetching data";
            const errorMsg = label ? `${baseMsg}: ${label}` : baseMsg;
            throw new Error(errorMsg, {
                cause: error,
            });
        });
}

export async function fetchPolicies(includeArchived: boolean = false): Promise<Policy[]> {
    return fetchServerData({
        endpoint: `/policies?include_archived=${includeArchived}`,
        label: "list of policies",
    });
}

export async function fetchPolicy(policyId: string) {
    return fetchServerData({
        endpoint: `/policies/${policyId}`,
        label: `policy ${policyId}`,
    });
}

export async function createPolicy(data: PolicyBase) {
    const serverUrl = process.env.NEXT_PUBLIC_VULKAN_SERVER_URL;
    return fetch(new URL(`/policies`, serverUrl), {
        method: "POST",
        headers: {
            "Content-Type": "application/json",
        },
        body: JSON.stringify(data),
    })
        .then((response) => {
            return response.json();
        })
        .catch((error) => {
            throw new Error(`Error creating policy ${data}`, { cause: error });
        });
}

export async function createPolicyVersion(data: PolicyVersionCreate) {
    const serverUrl = process.env.NEXT_PUBLIC_VULKAN_SERVER_URL;

    return fetch(new URL(`/policy-versions`, serverUrl), {
        method: "POST",
        headers: {
            "Content-Type": "application/json",
        },
        body: JSON.stringify(data),
    })
        .then((response) => {
            return response.json();
        })
        .catch((error) => {
            throw new Error(`create policy version: ${data}`, { cause: error });
        });
}

<<<<<<< HEAD
export async function createDataSource(
    data: DataSourceSpec,
) {
    const serverUrl = process.env.NEXT_PUBLIC_VULKAN_SERVER_URL;

    return fetch(new URL(`/data-sources`, serverUrl), {
        method: "POST",
=======
export async function updatePolicyVersion(policyVersionId: string, data: PolicyVersionBase) {
    const serverUrl = process.env.NEXT_PUBLIC_VULKAN_SERVER_URL;
    if (!serverUrl) {
        throw new Error("Server URL is not defined");
    }
    if (!policyVersionId) {
        throw new Error("Policy version ID is not defined");
    }
    console.log(`updatePolicyVersion: ${policyVersionId}`, data);

    return fetch(new URL(`/policy-versions/${policyVersionId}`, serverUrl), {
        method: "PUT",
>>>>>>> 6177bfc2
        headers: {
            "Content-Type": "application/json",
        },
        body: JSON.stringify(data),
<<<<<<< HEAD
    })
        .then((response) => {
            return response.json();
        })
        .catch((error) => {
            throw new Error(`Error creating data source ${data}`, { cause: error });
        });
}

export async function fetchPolicyRuns(user: StackUser, policyId: string): Promise<Run[]> {
=======
    }).then(async (response) => {
        const responseData = await response.json();
        if (!response.ok) {
            console.error(`Failed to update policy version ${policyVersionId}`, {
                status: response.status,
                response: responseData,
            });

            throw new Error(`Failed to update policy version ${policyVersionId}`, {
                cause: responseData,
            });
        }
        return responseData;
    });
}

export async function fetchPolicyRuns(policyId: string): Promise<Run[]> {
>>>>>>> 6177bfc2
    return fetchServerData({
        endpoint: `/policies/${policyId}/runs`,
        label: `runs for policy ${policyId}`,
    });
}

export async function fetchPolicyVersionRuns(policyVersionId: string) {
    return fetchServerData({
        endpoint: `/policy-versions/${policyVersionId}/runs`,
        label: `runs for policy version ${policyVersionId}`,
    });
}

export async function fetchPolicyVersions(
    policyId: string,
    includeArchived: boolean = false,
): Promise<PolicyVersion[]> {
    return fetchServerData({
        endpoint: `/policies/${policyId}/versions?include_archived=${includeArchived}`,
        label: `versions for policy ${policyId}`,
    });
}

export async function fetchPolicyVersion(policyVersionId: string): Promise<PolicyVersion> {
    return fetchServerData({
        endpoint: `/policy-versions/${policyVersionId}`,
        label: `policy version ${policyVersionId}`,
    });
}

export async function fetchPolicyVersionVariables(policyVersionId: string) {
    return fetchServerData({
        endpoint: `/policy-versions/${policyVersionId}/variables`,
        label: `variables for policy version ${policyVersionId}`,
    });
}

export async function fetchPolicyVersionComponents(policyVersionId: string) {
    return fetchServerData({
        endpoint: `/policy-versions/${policyVersionId}/components`,
        label: `component usage for policy version ${policyVersionId}`,
    });
}

export async function fetchPolicyVersionDataSources(policyVersionId: string) {
    return fetchServerData({
        endpoint: `/policy-versions/${policyVersionId}/data-sources`,
        label: `data sources for policy version ${policyVersionId}`,
    });
}

export async function fetchComponents(includeArchived: boolean = false): Promise<any[]> {
    return fetchServerData({
        endpoint: `/components?include_archived=${includeArchived}`,
        label: "list of components",
    });
}

export async function fetchComponent(componentId: string) {
    return fetchServerData({
        endpoint: `/components/${componentId}`,
        label: `component ${componentId}`,
    });
}

export async function fetchComponentVersions(
    componentId: string,
    includeArchived: boolean = false,
) {
    return fetchServerData({
        endpoint: `/components/${componentId}/versions?include_archived=${includeArchived}`,
        label: `component versions for component ${componentId}`,
    });
}

export async function fetchComponentVersion(componentVersionId: string) {
    return fetchServerData({
        endpoint: `/component-versions/${componentVersionId}`,
        label: `component version ${componentVersionId}`,
    });
}

export async function fetchComponentVersionUsage(componentId: string) {
    return fetchServerData({
        endpoint: `/components/${componentId}/usage`,
        label: `component usage for component ${componentId}`,
    });
}

export async function fetchRun(runId: string): Promise<Run> {
    return fetchServerData({
        endpoint: `/runs/${runId}`,
        label: `run ${runId}`,
    });
}

export async function fetchRunsData(runId: string): Promise<RunData> {
    return fetchServerData({
        endpoint: `/runs/${runId}/data`,
        label: `data for run ${runId}`,
    });
}

export async function fetchRunLogs(runId: string): Promise<RunLogs> {
    return fetchServerData({
        endpoint: `/runs/${runId}/logs`,
        label: `logs for run ${runId}`,
    });
}

export async function fetchDataSources() {
    return fetchServerData({
        endpoint: `/data-sources`,
        label: `data sources`,
    });
}

export async function fetchDataSource(dataSourceId: string) {
    return fetchServerData({
        endpoint: `/data-sources/${dataSourceId}`,
        label: `data source ${dataSourceId}`,
    });
}

export async function fetchBacktestWorkspace(policyVersionId: string) {
    return fetchServerData({
        endpoint: `/policy-versions/${policyVersionId}/backtest-workspace`,
        label: `policy version ${policyVersionId} backtest workspace`,
    });
}

export async function fetchPolicyVersionBacktests(policyVersionId: string) {
    return fetchServerData({
        endpoint: `/backtests?policy_version_id=${policyVersionId}`,
        label: `backtests for policy version ${policyVersionId}`,
    });
}

export async function listUploadedFiles() {
    return fetchServerData({
        endpoint: `/files`,
        label: `backtests files`,
    });
}

export async function fetchBacktest(backtestId: string) {
    return fetchServerData({
        endpoint: `/backtests/${backtestId}/`,
        label: `backtest ${backtestId}`,
    });
}

export async function fetchBacktestStatus(backtestId: string) {
    return fetchServerData({
        endpoint: `/backtests/${backtestId}/status`,
        label: `status for backtest ${backtestId}`,
    });
}

export async function fetchBacktestMetrics(
    backtestId: string,
    target: boolean = false,
    time: boolean = false,
    column: string | null = null,
) {
    return fetchServerData({
        endpoint: `/backtests/${backtestId}/metrics/data?target=${target}&time=${time}${column ? `&column=${column}` : ""}`,
        label: `example metric for backtest ${backtestId}`,
    });
}

// UNAUTHENTICATED CALLS:
// ----------------------

const formatISODate = (date: Date) => formatISO(date, { representation: "date" });

export async function fetchRunsCount(
    policyId: string,
    startDate: Date,
    endDate: Date,
    versions: string[] = null,
) {
    const serverUrl = process.env.NEXT_PUBLIC_VULKAN_SERVER_URL;
    const url =
        new URL(`/policies/${policyId}/runs/count?`, serverUrl).toString() +
        new URLSearchParams({
            start_date: formatISODate(startDate),
            end_date: formatISODate(endDate),
        });
    return fetch(url, {
        method: "POST",
        headers: {
            "Content-Type": "application/json",
        },
        body: JSON.stringify({ versions }),
    })
        .then((response) => {
            if (!response.ok) {
                throw new Error(`Failed to fetch runs count for policy ${policyId}`, {
                    cause: response,
                });
            }
            return response.json();
        })
        .catch((error) => {
            throw new Error(`Error fetching runs count for policy ${policyId}`, { cause: error });
        });
}

export async function fetchRunOutcomes(
    policyId: string,
    startDate: Date,
    endDate: Date,
    versions: string[] = null,
) {
    const serverUrl = process.env.NEXT_PUBLIC_VULKAN_SERVER_URL;
    const url =
        new URL(`/policies/${policyId}/runs/outcomes?`, serverUrl).toString() +
        new URLSearchParams({
            start_date: formatISODate(startDate),
            end_date: formatISODate(endDate),
        });
    return fetch(url, {
        method: "POST",
        headers: {
            "Content-Type": "application/json",
        },
        body: JSON.stringify({ versions }),
    })
        .then((response) => {
            if (!response.ok) {
                throw new Error(`Failed to fetch run outcomes for policy ${policyId}`, {
                    cause: response,
                });
            }
            return response.json();
        })
        .catch((error) => {
            throw new Error(`Error fetching run outcomes for policy ${policyId}`, { cause: error });
        });
}

export async function fetchRunDurationStats(
    policyId: string,
    startDate: Date,
    endDate: Date,
    versions: string[] = null,
) {
    const serverUrl = process.env.NEXT_PUBLIC_VULKAN_SERVER_URL;
    const url =
        new URL(`/policies/${policyId}/runs/duration?`, serverUrl).toString() +
        new URLSearchParams({
            start_date: formatISODate(startDate),
            end_date: formatISODate(endDate),
        });
    return fetch(url, {
        method: "POST",
        headers: {
            "Content-Type": "application/json",
        },
        body: JSON.stringify({ versions }),
    })
        .then((response) => {
            if (!response.ok) {
                throw new Error(`Failed to fetch run duration stats for policy ${policyId}`, {
                    cause: response,
                });
            }
            return response.json();
        })
        .catch((error) => {
            throw new Error(`Error fetching run duration stats for policy ${policyId}`, {
                cause: error,
            });
        });
}

export async function fetchRunDurationByStatus(
    policyId: string,
    startDate: Date,
    endDate: Date,
    versions: string[] = null,
) {
    const serverUrl = process.env.NEXT_PUBLIC_VULKAN_SERVER_URL;
    const url =
        new URL(`/policies/${policyId}/runs/duration/by_status?`, serverUrl).toString() +
        new URLSearchParams({
            start_date: formatISODate(startDate),
            end_date: formatISODate(endDate),
        });
    return fetch(url, {
        method: "POST",
        headers: {
            "Content-Type": "application/json",
        },
        body: JSON.stringify({ versions }),
    })
        .then((response) => response.json())
        .catch((error) => {
            throw new Error(`Error fetching run duration stats for policy ${policyId}`, {
                cause: error,
            });
        });
}<|MERGE_RESOLUTION|>--- conflicted
+++ resolved
@@ -7,37 +7,8 @@
 import { PolicyVersion } from "@vulkan-server/PolicyVersion";
 import { PolicyBase } from "@vulkan-server/PolicyBase";
 import { PolicyVersionCreate } from "@vulkan-server/PolicyVersionCreate";
-<<<<<<< HEAD
 import { DataSourceSpec } from "@vulkan-server/DataSourceSpec";
-
-type StackUser = CurrentUser | CurrentInternalUser;
-
-export async function getAuthHeaders(user: StackUser) {
-    const { accessToken, refreshToken } = await user.getAuthJson();
-    const headers = {
-        "x-stack-access-token": accessToken,
-        "x-stack-refresh-token": refreshToken,
-    };
-    return headers;
-}
-
-export async function getUserProjectId(user: StackUser) {
-    const headers = await getAuthHeaders(user);
-    const serverUrl = process.env.NEXT_PUBLIC_VULKAN_SERVER_URL;
-    return fetch(new URL(`/users/${user.id}`, serverUrl), { headers }).then(async (response) => {
-        if (!response.ok) {
-            throw new Error(`Failed to fetch project ID: ${response.statusText}`, {
-                cause: response,
-            });
-        }
-        return response.json().catch((error) => {
-            throw new Error("Error parsing response", { cause: error });
-        });
-    });
-}
-=======
 import { PolicyVersionBase } from "@vulkan-server/PolicyVersionBase";
->>>>>>> 6177bfc2
 
 export async function fetchServerData({ endpoint, label }: { endpoint: string; label?: string }) {
     const serverUrl = process.env.NEXT_PUBLIC_VULKAN_SERVER_URL;
@@ -114,15 +85,24 @@
         });
 }
 
-<<<<<<< HEAD
-export async function createDataSource(
-    data: DataSourceSpec,
-) {
+export async function createDataSource(data: DataSourceSpec) {
     const serverUrl = process.env.NEXT_PUBLIC_VULKAN_SERVER_URL;
 
     return fetch(new URL(`/data-sources`, serverUrl), {
         method: "POST",
-=======
+        headers: {
+            "Content-Type": "application/json",
+        },
+        body: JSON.stringify(data),
+    })
+        .then((response) => {
+            return response.json();
+        })
+        .catch((error) => {
+            throw new Error(`Error creating data source ${data}`, { cause: error });
+        });
+}
+
 export async function updatePolicyVersion(policyVersionId: string, data: PolicyVersionBase) {
     const serverUrl = process.env.NEXT_PUBLIC_VULKAN_SERVER_URL;
     if (!serverUrl) {
@@ -135,23 +115,6 @@
 
     return fetch(new URL(`/policy-versions/${policyVersionId}`, serverUrl), {
         method: "PUT",
->>>>>>> 6177bfc2
-        headers: {
-            "Content-Type": "application/json",
-        },
-        body: JSON.stringify(data),
-<<<<<<< HEAD
-    })
-        .then((response) => {
-            return response.json();
-        })
-        .catch((error) => {
-            throw new Error(`Error creating data source ${data}`, { cause: error });
-        });
-}
-
-export async function fetchPolicyRuns(user: StackUser, policyId: string): Promise<Run[]> {
-=======
     }).then(async (response) => {
         const responseData = await response.json();
         if (!response.ok) {
@@ -169,7 +132,6 @@
 }
 
 export async function fetchPolicyRuns(policyId: string): Promise<Run[]> {
->>>>>>> 6177bfc2
     return fetchServerData({
         endpoint: `/policies/${policyId}/runs`,
         label: `runs for policy ${policyId}`,
