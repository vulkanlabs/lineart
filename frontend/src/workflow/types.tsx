import { type Node, type Edge } from "@xyflow/react";
import { iconMapping } from "./icons";

export type NodeConfig = {
    id: string;
    name: string;
    icon?: keyof typeof iconMapping;
    height?: number;
    width?: number;
};

export type VulkanNodeData = {
    name?: string;
    icon?: keyof typeof iconMapping;
    minHeight?: number;
    minWidth?: number;
    metadata?: any;
};

export type VulkanNode =
    | Node<VulkanNodeData, "INPUT">
    | Node<VulkanNodeData, "CONNECTION">
    | Node<VulkanNodeData, "DATA_INPUT">
    | Node<VulkanNodeData, "TRANSFORM">
    | Node<VulkanNodeData, "BRANCH">
    | Node<VulkanNodeData, "TERMINATE">;

export type VulkanNodeType = NonNullable<VulkanNode["type"]>;

export type NodeDependency = {
    node: string;
    output?: string | null;
    key?: string | null;
};

export type GenericNodeDefinition<MetadataType> = {
    name: string;
    node_type: string;
    metadata?: MetadataType;
    dependencies?: { [key: string]: NodeDependency };
    description?: string;
    hierarchy?: string[];
};

export type BranchNodeMetadata = {
    source_code: string;
    choices: string[];
};

export type DataInputNodeMetadata = {
    data_source: string;
};
export type InputNodeMetadata = {
    schema: { [key: string]: string };
}

export type TerminateNodeMetadata = {
    return_status: string;
};

export type TransformNodeMetadata = {
    source_code: string;
};

<<<<<<< HEAD
export type NodeMetadata =
    | BranchNodeMetadata
    | DataInputNodeMetadata
    | TerminateNodeMetadata
    | TransformNodeMetadata;

=======
export type BranchNodeMetadata = {
    source_code: string;
    func?: string | null;
    choices: string[];
};

export type NodeMetadata = TerminateNodeMetadata | TransformNodeMetadata | BranchNodeMetadata | InputNodeMetadata;
>>>>>>> 6177bfc2
export type NodeDefinition = GenericNodeDefinition<NodeMetadata>;

export type GraphDefinition = {
    [key: string]: NodeDefinition;
};

export type WorkflowState = {
    nodes: VulkanNode[];
    edges: Edge[];
};<|MERGE_RESOLUTION|>--- conflicted
+++ resolved
@@ -50,9 +50,10 @@
 export type DataInputNodeMetadata = {
     data_source: string;
 };
+
 export type InputNodeMetadata = {
     schema: { [key: string]: string };
-}
+};
 
 export type TerminateNodeMetadata = {
     return_status: string;
@@ -62,22 +63,12 @@
     source_code: string;
 };
 
-<<<<<<< HEAD
 export type NodeMetadata =
     | BranchNodeMetadata
     | DataInputNodeMetadata
     | TerminateNodeMetadata
     | TransformNodeMetadata;
 
-=======
-export type BranchNodeMetadata = {
-    source_code: string;
-    func?: string | null;
-    choices: string[];
-};
-
-export type NodeMetadata = TerminateNodeMetadata | TransformNodeMetadata | BranchNodeMetadata | InputNodeMetadata;
->>>>>>> 6177bfc2
 export type NodeDefinition = GenericNodeDefinition<NodeMetadata>;
 
 export type GraphDefinition = {
