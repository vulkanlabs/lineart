import { type Node, type Edge } from "@xyflow/react";
import { iconMapping } from "./icons";

export type NodeConfig = {
    id: string;
    name: string;
    icon?: keyof typeof iconMapping;
    height?: number;
    width?: number;
};

export type VulkanNodeData = {
    name?: string;
    icon?: keyof typeof iconMapping;
    minHeight?: number;
    minWidth?: number;
    metadata?: any;
};

export type VulkanNode =
    | Node<VulkanNodeData, "INPUT">
    | Node<VulkanNodeData, "CONNECTION">
    | Node<VulkanNodeData, "DATA_INPUT">
    | Node<VulkanNodeData, "TRANSFORM">
    | Node<VulkanNodeData, "BRANCH">
    | Node<VulkanNodeData, "TERMINATE">;

export type VulkanNodeType = NonNullable<VulkanNode["type"]>;

export type NodeDependency = {
    node: string;
    output?: string | null;
    key?: string | null;
};

export type GenericNodeDefinition<MetadataType> = {
    name: string;
    node_type: string;
    metadata?: MetadataType;
    dependencies?: { [key: string]: NodeDependency };
    description?: string;
    hierarchy?: string[];
};

export type BranchNodeMetadata = {
    source_code: string;
    func?: string | null;
    choices: string[];
};

export type DataInputNodeMetadata = {
    data_source: string;
};

export type TerminateNodeMetadata = {
    return_status: string;
};

export type TransformNodeMetadata = {
    source_code: string;
    func?: string | null;
};

<<<<<<< HEAD
export type NodeDefinition = GenericNodeDefinition<
    BranchNodeMetadata | DataInputNodeMetadata | TerminateNodeMetadata | TransformNodeMetadata
>;
=======
export type BranchNodeMetadata = {
    source_code: string;
    func?: string | null;
    choices: string[];
};
export type NodeMetadata = TerminateNodeMetadata | TransformNodeMetadata | BranchNodeMetadata;
export type NodeDefinition = GenericNodeDefinition<NodeMetadata>;
>>>>>>> d169a660

export type GraphDefinition = {
    [key: string]: NodeDefinition;
};

export type WorkflowState = {
    nodes: VulkanNode[];
    edges: Edge[];
};<|MERGE_RESOLUTION|>--- conflicted
+++ resolved
@@ -61,19 +61,13 @@
     func?: string | null;
 };
 
-<<<<<<< HEAD
-export type NodeDefinition = GenericNodeDefinition<
-    BranchNodeMetadata | DataInputNodeMetadata | TerminateNodeMetadata | TransformNodeMetadata
->;
-=======
-export type BranchNodeMetadata = {
-    source_code: string;
-    func?: string | null;
-    choices: string[];
-};
-export type NodeMetadata = TerminateNodeMetadata | TransformNodeMetadata | BranchNodeMetadata;
+export type NodeMetadata =
+    | BranchNodeMetadata
+    | DataInputNodeMetadata
+    | TerminateNodeMetadata
+    | TransformNodeMetadata;
+
 export type NodeDefinition = GenericNodeDefinition<NodeMetadata>;
->>>>>>> d169a660
 
 export type GraphDefinition = {
     [key: string]: NodeDefinition;
