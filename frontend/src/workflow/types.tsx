import { type Node, type Edge } from "@xyflow/react";
import { iconMapping } from "./icons";

export type NodeConfig = {
    id: string;
    name: string;
    icon?: keyof typeof iconMapping;
    height?: number;
    width?: number;
};

export type VulkanNodeData = {
    name?: string;
    icon?: keyof typeof iconMapping;
    minHeight?: number;
    minWidth?: number;
    metadata?: any;
};

export type VulkanNode =
    | Node<VulkanNodeData, "INPUT">
    | Node<VulkanNodeData, "CONNECTION">
    | Node<VulkanNodeData, "DATA_INPUT">
    | Node<VulkanNodeData, "TRANSFORM">
    | Node<VulkanNodeData, "BRANCH">
    | Node<VulkanNodeData, "TERMINATE">;

export type VulkanNodeType = NonNullable<VulkanNode["type"]>;

export type NodeDependency = {
    node: string;
    output?: string | null;
    key?: string | null;
};

export type GenericNodeDefinition<MetadataType> = {
    name: string;
    node_type: string;
    metadata?: MetadataType;
    dependencies?: { [key: string]: NodeDependency };
    description?: string;
    hierarchy?: string[];
};

<<<<<<< HEAD
export type BranchNodeMetadata = {
    source_code: string;
    choices: string[];
};

export type DataInputNodeMetadata = {
    data_source: string;
};
=======
export type InputNodeMetadata = {
    schema: { [key: string]: string };
}
>>>>>>> 0f9ca9c4

export type TerminateNodeMetadata = {
    return_status: string;
};

export type TransformNodeMetadata = {
    source_code: string;
};

<<<<<<< HEAD
export type NodeMetadata =
    | BranchNodeMetadata
    | DataInputNodeMetadata
    | TerminateNodeMetadata
    | TransformNodeMetadata;

=======
export type BranchNodeMetadata = {
    source_code: string;
    func?: string | null;
    choices: string[];
};
export type NodeMetadata = TerminateNodeMetadata | TransformNodeMetadata | BranchNodeMetadata | InputNodeMetadata;
>>>>>>> 0f9ca9c4
export type NodeDefinition = GenericNodeDefinition<NodeMetadata>;

export type GraphDefinition = {
    [key: string]: NodeDefinition;
};

export type WorkflowState = {
    nodes: VulkanNode[];
    edges: Edge[];
};<|MERGE_RESOLUTION|>--- conflicted
+++ resolved
@@ -42,7 +42,6 @@
     hierarchy?: string[];
 };
 
-<<<<<<< HEAD
 export type BranchNodeMetadata = {
     source_code: string;
     choices: string[];
@@ -51,11 +50,9 @@
 export type DataInputNodeMetadata = {
     data_source: string;
 };
-=======
 export type InputNodeMetadata = {
     schema: { [key: string]: string };
 }
->>>>>>> 0f9ca9c4
 
 export type TerminateNodeMetadata = {
     return_status: string;
@@ -65,21 +62,12 @@
     source_code: string;
 };
 
-<<<<<<< HEAD
 export type NodeMetadata =
     | BranchNodeMetadata
     | DataInputNodeMetadata
     | TerminateNodeMetadata
     | TransformNodeMetadata;
 
-=======
-export type BranchNodeMetadata = {
-    source_code: string;
-    func?: string | null;
-    choices: string[];
-};
-export type NodeMetadata = TerminateNodeMetadata | TransformNodeMetadata | BranchNodeMetadata | InputNodeMetadata;
->>>>>>> 0f9ca9c4
 export type NodeDefinition = GenericNodeDefinition<NodeMetadata>;
 
 export type GraphDefinition = {
