--- conflicted
+++ resolved
@@ -1,22 +1,4 @@
 services:
-<<<<<<< HEAD
-=======
-  dagster:
-    build: 
-      context: .
-      dockerfile: images/dagster.Dockerfile
-      args:
-        PYTHON_VERSION: "3.12"
-        DAGSTER_HOME: /opt/dagster_home
-        DAGSTER_PORT: 3000
-        VULKAN_HOME: /opt/vulkan_home
-        VULKAN_PORT: 3001
-    ports:
-      - "3000:3000"
-      - "3001:3001"
-    env_file:
-      - ".env"
->>>>>>> 6d625721
   app:
     build:
       context: .
@@ -38,8 +20,12 @@
       args:
         PYTHON_VERSION: "3.12"
         DAGSTER_HOME: /opt/dagster
+        DAGSTER_PORT: 3000
+        VULKAN_HOME: /opt/vulkan_home
+        VULKAN_PORT: 3001
     ports:
       - "3000:3000"
+      - "3001:3001"
     env_file:
       - ".env"
     environment:
