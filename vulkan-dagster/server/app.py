import base64
import json
import logging
import os
import subprocess
from dataclasses import dataclass
from shutil import rmtree
from time import time
from typing import Annotated

import yaml
from fastapi import Body, FastAPI, Form
<<<<<<< HEAD
from vulkan.dagster.workspace import add_workspace_config
from vulkan_public.exceptions import (
=======
from vulkan.dagster.workspace import add_workspace_config, remove_workspace_config
from vulkan.exceptions import (
>>>>>>> f95c134a
    ConflictingDefinitionsError,
    DefinitionNotFoundException,
    InvalidDefinitionError,
)
from vulkan_public.spec.environment.config import (
    VulkanWorkspaceConfig,
    get_working_directory,
)
from vulkan_public.spec.environment.packing import (
    find_package_entrypoint,
    unpack_workspace,
)

from . import schemas
from .context import ExecutionContext

app = FastAPI()

logger = logging.getLogger("uvicorn.error")
logger.setLevel(logging.INFO)

VULKAN_HOME = os.getenv("VULKAN_HOME")
VENVS_PATH = os.getenv("VULKAN_VENVS_PATH")
SCRIPTS_PATH = os.getenv("VULKAN_SCRIPTS_PATH")


@app.post("/workspaces/create")
def create_workspace(
    name: Annotated[str, Body()],
    repository: Annotated[str, Body()],
):
    """
    Create the dagster workspace and venv used to run a policy version.

    """
    repository = base64.b64decode(repository)
    logger.info(f"Creating workspace: {name} (python_module)")

    with ExecutionContext(logger) as ctx:
        workspace_path = unpack_workspace(f"{VULKAN_HOME}/workspaces", name, repository)
        ctx.register_asset(workspace_path)

        venv_path = _create_venv_for_workspace(name, workspace_path)
        ctx.register_asset(venv_path)

        code_location = _get_code_location(workspace_path)
        required_components = _get_required_components(
            name, code_location.entrypoint, workspace_path
        )

    logger.info(f"Created workspace at: {workspace_path}")

    return {
        "required_components": required_components,
        "workspace_path": workspace_path,
    }


@app.post("/workspaces/install")
def install_workspace(
    name: Annotated[str, Body()],
    workspace_path: Annotated[str, Body()],
    required_components: Annotated[list[str], Body()],
):
    """
    Install components, resolve policy definition and add workspace to Dagster.

    """
    logger.info(f"Installing workspace: {name}")

    with ExecutionContext(logger):
        _install_components(name, required_components)

        code_location = _get_code_location(workspace_path)
        resolved_graph = _resolve_policy(name, code_location.entrypoint, workspace_path)

        definition_path = _get_definition_path(code_location)
        _ = _create_init_file(code_location.entrypoint, definition_path)

    add_workspace_config(
        VULKAN_HOME,
        name,
        definition_path,
        code_location.module_name,
    )
    logger.info(f"Successfully installed workspace: {name}")

    return {"graph": resolved_graph}


@app.post("/workspaces/delete")
def delete_workspace(
    name: Annotated[str, Body()],
    workspace_path: Annotated[str, Body()],
):
    logger.info(f"Deleting workspace: {name}")

    with ExecutionContext(logger):
        code_location = _get_code_location(workspace_path)
        definition_path = _get_definition_path(code_location)
        rmtree(definition_path)
        rmtree(workspace_path)
        rmtree(f"{VENVS_PATH}/{name}")
        remove_workspace_config(VULKAN_HOME, name)

    logger.info(f"Successfully deleted workspace: {name}")

    return {"workspace_path": workspace_path}


# TODO: We need to segregate workspaces to enable users to
# create components without colliding with other users' components.
@app.post("/components", response_model=schemas.ComponentConfig)
def create_component(
    alias: Annotated[str, Form()],
    repository: Annotated[str, Form()],
):
    base_dir = f"{VULKAN_HOME}/components"
    logger.info(f"Creating component version: {alias}")

    with ExecutionContext(logger) as ctx:
        if os.path.exists(os.path.join(base_dir, alias)):
            raise ConflictingDefinitionsError("Component version already exists")

        repository = base64.b64decode(repository)
        component_path = unpack_workspace(base_dir, alias, repository)
        logger.info(f"Unpacked and stored component spec at: {component_path}")
        ctx.register_asset(component_path)

        definition = _load_component_definition(alias)
        logger.info(f"Loaded component definition: {definition}")

    return definition


@app.post("/components/delete")
def delete_component(
    alias: Annotated[str, Body(embed=True)],
):
    base_dir = f"{VULKAN_HOME}/components"
    logger.info(f"Deleting component version: {alias}")

    with ExecutionContext(logger):
        rmtree(os.path.join(base_dir, alias))

    logger.info(f"Successfully deleted component version: {alias}")

    return {"component_alias": alias}


def _create_venv_for_workspace(workspace_name, workspace_path):
    venv_path = f"{VENVS_PATH}/{workspace_name}"
    completed_process = subprocess.run(
        [
            "bash",
            f"{SCRIPTS_PATH}/create_venv.sh",
            venv_path,
            workspace_path,
        ],
        capture_output=True,
    )
    if completed_process.returncode != 0:
        msg = f"Failed to create virtual environment: {completed_process.stderr}"
        raise Exception(msg)
    return venv_path


def _get_required_components(workspace_name, code_entrypoint, workspace_path):
    tmp_path = f"/tmp/{workspace_name}-{str(time())}.json"
    completed_process = subprocess.run(
        [
            f"{VENVS_PATH}/{workspace_name}/bin/python",
            f"{SCRIPTS_PATH}/get_required_components.py",
            "--file_location",
            code_entrypoint,
            "--output_file",
            tmp_path,
        ],
        cwd=workspace_path,
        capture_output=True,
    )
    exit_status = completed_process.returncode
    if exit_status == DefinitionNotFoundException().exit_status:
        raise DefinitionNotFoundException("Failed to load the PolicyDefinition")
    if exit_status == ConflictingDefinitionsError().exit_status:
        raise ConflictingDefinitionsError("Found multiple PolicyDefinitions")
    if exit_status == InvalidDefinitionError().exit_status:
        raise InvalidDefinitionError("PolicyDefinition is invalid")

    if exit_status != 0 or not os.path.exists(tmp_path):
        msg = f"Failed to get the required components: {completed_process.stderr}"
        raise Exception(msg)

    data = _load_and_remove(tmp_path)
    return data["required_components"]


def _resolve_policy(workspace_name, code_entrypoint, workspace_path):
    tmp_path = f"/tmp/{workspace_name}-{str(time())}.json"
    completed_process = subprocess.run(
        [
            f"{VENVS_PATH}/{workspace_name}/bin/python",
            f"{SCRIPTS_PATH}/resolve_policy.py",
            "--file_location",
            code_entrypoint,
            "--components_base_dir",
            f"{VULKAN_HOME}/components",
            "--output_file",
            tmp_path,
        ],
        cwd=workspace_path,
        capture_output=True,
    )
    if completed_process.returncode != 0:
        msg = f"Failed to resolve policy: {completed_process.stderr}"
        raise Exception(msg)

    if not os.path.exists(tmp_path):
        msg = "Failed to resolve policy: Policy instance not found"
        raise Exception(msg)

    return _load_and_remove(tmp_path)


def _load_component_definition(component_alias):
    tmp_path = f"/tmp/{component_alias}-{str(time())}.json"
    completed_process = subprocess.run(
        [
            "bash",
            f"{SCRIPTS_PATH}/load_component_definition.sh",
            SCRIPTS_PATH,
            component_alias,
            tmp_path,
        ],
        capture_output=True,
    )
    exit_status = completed_process.returncode
    if exit_status == DefinitionNotFoundException().exit_status:
        raise DefinitionNotFoundException("Failed to load the ComponentDefinition")
    if exit_status == ConflictingDefinitionsError().exit_status:
        raise ConflictingDefinitionsError("Found multiple ComponentDefinitions")
    if exit_status == InvalidDefinitionError().exit_status:
        raise InvalidDefinitionError("ComponentDefinition is invalid")

    if exit_status != 0 or not os.path.exists(tmp_path):
        msg = f"Failed to load the ComponentDefinition: {completed_process.stderr}"
        raise Exception(msg)

    return _load_and_remove(tmp_path)


def _install_components(workspace_name, required_components):
    logger.info(f"Installing components for workspace: {workspace_name}")
    for component in required_components:
        completed_process = subprocess.run(
            [
                "bash",
                f"{SCRIPTS_PATH}/install_component.sh",
                component,
                workspace_name,
            ],
            capture_output=True,
        )
        if completed_process.returncode != 0:
            raise Exception(f"Failed to install component: {component}")


@dataclass
class VulkanCodeLocation:
    working_dir: str
    module_name: str
    entrypoint: str


def _get_code_location(workspace_path):
    config = VulkanWorkspaceConfig.from_workspace(workspace_path)
    working_dir, module_name = get_working_directory(config, workspace_path)
    code_path = os.path.join(working_dir, module_name)
    entrypoint = find_package_entrypoint(code_path)
    return VulkanCodeLocation(
        working_dir=working_dir,
        module_name=module_name,
        entrypoint=entrypoint,
    )


def _create_init_file(code_entrypoint, working_dir) -> str:
    os.makedirs(working_dir, exist_ok=True)
    init_path = os.path.join(working_dir, "__init__.py")
    components_base_dir = os.path.join(VULKAN_HOME, "components")

    init_contents = f"""
from vulkan.dagster.workspace import make_workspace_definition
                 
definitions = make_workspace_definition("{code_entrypoint}", "{components_base_dir}")
"""
    with open(init_path, "w") as fp:
        fp.write(init_contents)

    return init_path


def _get_definition_path(code_location):
    # TODO: we're replacing /workspaces with /definitions as a convenience.
    # We could have a more thorough definition of where the defs are stored.
    return code_location.working_dir.replace("/workspaces", "/definitions", 1)


def _load_and_remove(file_path):
    with open(file_path, "r") as fn:
        data = json.load(fn)
    os.remove(file_path)
    return data<|MERGE_RESOLUTION|>--- conflicted
+++ resolved
@@ -8,15 +8,9 @@
 from time import time
 from typing import Annotated
 
-import yaml
 from fastapi import Body, FastAPI, Form
-<<<<<<< HEAD
-from vulkan.dagster.workspace import add_workspace_config
+from vulkan.dagster.workspace import add_workspace_config, remove_workspace_config
 from vulkan_public.exceptions import (
-=======
-from vulkan.dagster.workspace import add_workspace_config, remove_workspace_config
-from vulkan.exceptions import (
->>>>>>> f95c134a
     ConflictingDefinitionsError,
     DefinitionNotFoundException,
     InvalidDefinitionError,
