import os
import subprocess
from shutil import rmtree
<<<<<<< HEAD
from time import time

from vulkan_public.spec.environment.workspace import VulkanCodeLocation
from vulkan_public.exceptions import (
    ConflictingDefinitionsError,
    DefinitionNotFoundException,
    InvalidDefinitionError,
)
=======

from vulkan.artifacts.gcs import GCSArtifactManager
>>>>>>> 6ad0aede
from vulkan_public.spec.environment.packing import unpack_workspace
from vulkan_public.spec.environment.workspace import VulkanCodeLocation

VULKAN_HOME = os.getenv("VULKAN_HOME")
VENVS_PATH = os.getenv("VULKAN_VENVS_PATH")
SCRIPTS_PATH = os.getenv("VULKAN_SCRIPTS_PATH")

WORKSPACES_PATH = f"{VULKAN_HOME}/workspaces"


class VulkanWorkspaceManager:
    def __init__(self, project_id: str, workspace_name: str) -> None:
        self.project_id = project_id
        self.workspace_name = workspace_name
        self.workspace_path = f"{WORKSPACES_PATH}/{self.workspace_name}"
        self._code_location = None

    @property
    def components_path(self) -> str:
        return f"{VULKAN_HOME}/components/{self.project_id}"

    @property
    def code_location(self) -> VulkanCodeLocation:
        if self._code_location is None:
            self._code_location = VulkanCodeLocation.from_workspace(self.workspace_path)
        return self._code_location

    def unpack_workspace(self, artifacts: GCSArtifactManager, name: str) -> str:
        repository = artifacts.get(f"{self.project_id}/policy/{name}.tar.gz")
        workspace_path = unpack_workspace(
            WORKSPACES_PATH, self.workspace_name, repository
        )
        return workspace_path

    def create_venv(self) -> str:
        return _create_venv_for_workspace(
            f"{VENVS_PATH}/{self.workspace_name}", self.workspace_path
        )

    def install_components(
        self, artifacts: GCSArtifactManager, required_components: list[str]
    ):
        for component in required_components:
            component_path = f"{self.project_id}/component/{component}.tar.gz"
            component_code = artifacts.get(component_path)
            self._unpack_component(component, component_code)

        _install_components(
            self.workspace_name, self.components_path, required_components
        )

    def _unpack_component(self, alias: str, repository: bytes) -> str:
        return unpack_workspace(self.components_path, alias, repository)

    def delete_resources(self):
        rmtree(self.workspace_path)
        rmtree(f"{VENVS_PATH}/{self.workspace_name}")


def _create_venv_for_workspace(venv_path, workspace_path):
    completed_process = subprocess.run(
        [
            "bash",
            f"{SCRIPTS_PATH}/create_venv.sh",
            venv_path,
            workspace_path,
        ],
        capture_output=True,
    )
    if completed_process.returncode != 0:
        msg = f"Failed to create virtual environment: {completed_process.stderr}"
        raise Exception(msg)
    return venv_path


def _install_components(workspace_name, components_base_dir, required_components):
    for component_alias in required_components:
        component_path = os.path.join(components_base_dir, component_alias)
        completed_process = subprocess.run(
            [
                "bash",
                f"{SCRIPTS_PATH}/install_component.sh",
                workspace_name,
                component_path,
            ],
            capture_output=True,
        )
        if completed_process.returncode != 0:
            raise Exception(f"Failed to install component: {component_alias}")<|MERGE_RESOLUTION|>--- conflicted
+++ resolved
@@ -1,19 +1,8 @@
 import os
 import subprocess
 from shutil import rmtree
-<<<<<<< HEAD
-from time import time
-
-from vulkan_public.spec.environment.workspace import VulkanCodeLocation
-from vulkan_public.exceptions import (
-    ConflictingDefinitionsError,
-    DefinitionNotFoundException,
-    InvalidDefinitionError,
-)
-=======
 
 from vulkan.artifacts.gcs import GCSArtifactManager
->>>>>>> 6ad0aede
 from vulkan_public.spec.environment.packing import unpack_workspace
 from vulkan_public.spec.environment.workspace import VulkanCodeLocation
 
