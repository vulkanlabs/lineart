--- conflicted
+++ resolved
@@ -34,11 +34,7 @@
         # Consider re-raising or handling more robustly to avoid masking critical errors.
         # Graceful degradation when GCP dependencies aren't installed
         logging.getLogger(logger_name).warning(
-<<<<<<< HEAD
-            "Cloud Logging não está disponível: instale 'google-cloud-logging' para ativar o log na nuvem."
-=======
             "Cloud Logging is not available: install 'google-cloud-logging' to enable cloud logging."
->>>>>>> 20f1c05e
         )
         return None
 
@@ -48,17 +44,11 @@
         handler.setFormatter(GCPFormatter())
         return handler
     except Exception as e:
-<<<<<<< HEAD
         # WARNING: This exception is only logged and not propagated.
         # Consider re-raising or handling more robustly to avoid masking critical errors.
         # Graceful degradation if GCP setup fails (auth, network, etc.)
         logging.getLogger(logger_name).warning(
-            f"Falha ao inicializar Cloud Logging: {e}"
-=======
-        # Graceful degradation if GCP setup fails (auth, network, etc.)
-        logging.getLogger(logger_name).warning(
             f"Failed to initialize Cloud Logging: {e}"
->>>>>>> 20f1c05e
         )
         return None
 
