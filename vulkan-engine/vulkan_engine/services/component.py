"""
Component service.

Handles business logic for component operations.
"""

from typing import List

from sqlalchemy.orm import Session

from vulkan_engine import schemas
from vulkan_engine.db import Component
from vulkan_engine.events import VulkanEvent
from vulkan_engine.exceptions import (
    WorkflowNotFoundException,
)
from vulkan_engine.loaders.component import ComponentLoader
from vulkan_engine.logger import VulkanLogger
from vulkan_engine.services.base import BaseService
from vulkan_engine.services.workflow import WorkflowService


class ComponentService(BaseService):
    """Service for component operations."""

    def __init__(
        self,
        db: Session,
        workflow_service: WorkflowService,
        logger: VulkanLogger | None = None,
    ):
        super().__init__(db, logger)
        self.workflow_service = workflow_service
        self.component_loader = ComponentLoader(db)

    def list_components(
        self,
        include_archived: bool = False,
        project_id: str | None = None,
    ) -> List[schemas.Component]:
        """List all components."""
        components = self.component_loader.list_components(
            project_id=project_id,
            include_archived=include_archived,
        )
        return components

    def get_component(
        self, component_name: str, project_id: str = None
    ) -> schemas.Component:
        """Get a component by name."""
        component = self.component_loader.get_component(
            name=component_name,
            project_id=project_id,
        )
        return component

    def create_component(
        self,
        config: schemas.ComponentUpdate,
        project_id: str | None = None,
    ) -> schemas.Component:
        """Create a new component."""

        # Fill in defaults for non-nullable fields
<<<<<<< HEAD
        requirements = config.workflow.requirements or []
        variables = config.workflow.variables or []
        spec = config.workflow.spec or {"nodes": [], "input_schema": {}}
=======
        requirements = config.requirements or []
        variables = config.variables or []
        spec = self._convert_pydantic_to_dict(config.spec) or {
            "nodes": [],
            "input_schema": {},
        }
>>>>>>> f513031c

        # Create workflow for the component
        workflow = self.workflow_service.create_workflow(
            spec=spec,
            requirements=requirements,
            variables=variables,
            ui_metadata=config.workflow.ui_metadata or {},
        )

        component = Component(
            name=config.name,
            description=config.description,
            icon=config.icon,
            workflow_id=workflow.workflow_id,
            project_id=project_id,
        )

        self.db.add(component)
        self.db.commit()
        self.db.refresh(component)
        self._log_event(
            VulkanEvent.COMPONENT_CREATED, component_id=component.component_id
        )
        return schemas.Component.from_orm(component, workflow)

    def update_component(
        self,
<<<<<<< HEAD
        component_id: UUID,
        config: schemas.ComponentUpdate,
=======
        component_name: str,
        config: schemas.ComponentBase,
>>>>>>> f513031c
        project_id: str | None = None,
    ) -> schemas.Component:
        """Update a component."""
        component = self.get_component(
            component_name=component_name,
            project_id=project_id,
        )

        # Update component fields
        if config.name is not None:
            component.name = config.name
        if config.description is not None:
            component.description = config.description
        if config.icon is not None:
            component.icon = config.icon

        self.db.commit()
        self.db.refresh(component)

        workflow = self.workflow_service.update_workflow(
            workflow_id=component.workflow_id,
            spec=config.workflow.spec,
            requirements=config.workflow.requirements,
            variables=config.workflow.variables,
            ui_metadata=config.workflow.ui_metadata,
            project_id=project_id,
        )

        self._log_event(
            VulkanEvent.COMPONENT_UPDATED, component_id=component.component_id
        )
        return schemas.Component.from_orm(component, workflow)

    def delete_component(
        self,
        component_name: str,
        project_id: str | None = None,
    ) -> None:
        """Delete (archive) a component."""
        component = self.get_component(
            component_name=component_name,
            project_id=project_id,
        )

        # Delete the underlying workflow
        if component.workflow_id:
            try:
                self.workflow_service.delete_workflow(component.workflow_id, project_id)
            except WorkflowNotFoundException:
                pass

        component.archived = True
        self.db.commit()
        self._log_event(
            VulkanEvent.COMPONENT_DELETED,
            component_id=component.component_id,
        )<|MERGE_RESOLUTION|>--- conflicted
+++ resolved
@@ -63,18 +63,12 @@
         """Create a new component."""
 
         # Fill in defaults for non-nullable fields
-<<<<<<< HEAD
         requirements = config.workflow.requirements or []
         variables = config.workflow.variables or []
-        spec = config.workflow.spec or {"nodes": [], "input_schema": {}}
-=======
-        requirements = config.requirements or []
-        variables = config.variables or []
-        spec = self._convert_pydantic_to_dict(config.spec) or {
+        spec = self._convert_pydantic_to_dict(config.workflow.spec) or {
             "nodes": [],
             "input_schema": {},
         }
->>>>>>> f513031c
 
         # Create workflow for the component
         workflow = self.workflow_service.create_workflow(
@@ -102,13 +96,8 @@
 
     def update_component(
         self,
-<<<<<<< HEAD
-        component_id: UUID,
+        component_name: str,
         config: schemas.ComponentUpdate,
-=======
-        component_name: str,
-        config: schemas.ComponentBase,
->>>>>>> f513031c
         project_id: str | None = None,
     ) -> schemas.Component:
         """Update a component."""
