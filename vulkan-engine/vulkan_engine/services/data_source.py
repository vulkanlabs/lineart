"""
Data source and data broker management service.

Handles all business logic related to data sources including CRUD operations,
environment variables, data objects, and data broker operations.
"""

from typing import Any

import requests

from vulkan.data_source import DataSourceType
from vulkan.schemas import DataSourceSpec
from vulkan_engine.data.broker import DataBroker
from vulkan_engine.db import (
    Component,
    DataObject,
    DataSource,
    DataSourceEnvVar,
    PolicyVersion,
    RunDataRequest,
<<<<<<< HEAD
    StepMetadata,
    Workflow,
    WorkflowDataDependency,
=======
    UploadedFile,
>>>>>>> 38a35e49
)
from vulkan_engine.exceptions import (
    DataBrokerException,
    DataBrokerRequestException,
    DataSourceAlreadyExistsException,
    DataSourceNotFoundException,
    InvalidDataSourceException,
)
from vulkan_engine.loaders import DataSourceLoader
from vulkan_engine.schemas import (
    DataBrokerRequest,
    DataBrokerResponse,
    DataObjectMetadata,
    DataSourceEnvVarBase,
)
from vulkan_engine.schemas import DataSource as DataSourceSchema
from vulkan_engine.schemas import (
    DataSourceEnvVar as DataSourceEnvVarSchema,
)
from vulkan_engine.services.base import BaseService


class DataSourceService(BaseService):
    """Service for managing data sources and data operations."""

    def __init__(self, db, logger=None):
        """
        Initialize data source service.

        Args:
            db: Database session
            logger: Optional logger
        """
        super().__init__(db, logger)
        self.data_source_loader = DataSourceLoader(db)

    def list_data_sources(
        self, include_archived: bool = False, project_id: str = None
    ) -> list[DataSource]:
        """
        List data sources, optionally filtered by project.

        Args:
            include_archived: Whether to include archived data sources
            project_id: Optional project UUID to filter by

        Returns:
            List of DataSource objects
        """
        return self.data_source_loader.list_data_sources(
            project_id=project_id, include_archived=include_archived
        )

    def create_data_source(
        self, spec: DataSourceSpec, project_id: str = None
    ) -> dict[str, str]:
        """
        Create a new data source.

        Args:
            spec: Data source specification
            project_id: Optional project UUID to associate with

        Returns:
            Dictionary with data_source_id

        Raises:
            DataSourceAlreadyExistsException: If data source name already exists
            InvalidDataSourceException: If data source configuration is invalid
        """
        # Check if data source already exists
        if self.data_source_loader.data_source_exists(
            name=spec.name, project_id=project_id
        ):
            raise DataSourceAlreadyExistsException(
                f"A Data Source with this name already exists: {spec.name}"
            )

        # Validate data source type
        if spec.source.source_type == DataSourceType.LOCAL_FILE:
            raise InvalidDataSourceException(
                "Local file data sources are not supported for remote execution"
            )

        # Create data source
        data_source = DataSource.from_spec(spec)
        data_source.project_id = project_id

        self.db.add(data_source)
        self.db.commit()

        return {"data_source_id": data_source.data_source_id}

    def get_data_source(
        self, data_source_id: str, project_id: str = None
    ) -> DataSource:
        """
        Get a data source by ID.

        Args:
            data_source_id: Data source UUID
            project_id: Optional project UUID to filter by

        Returns:
            DataSource object

        Raises:
            DataSourceNotFoundException: If data source doesn't exist
        """
        return self.data_source_loader.get_data_source(
            data_source_id=data_source_id, project_id=project_id, include_archived=True
        )

    def delete_data_source(
        self, data_source_id: str, project_id: str = None
    ) -> dict[str, str]:
        """
        Delete (archive) a data source.

        Args:
            data_source_id: Data source UUID
            project_id: Optional project UUID to filter by

        Returns:
            Dictionary with data_source_id

        Raises:
            DataSourceNotFoundException: If data source doesn't exist
            InvalidDataSourceException: If data source is in use
        """
        # Get non-archived data source
        try:
            data_source = self.data_source_loader.get_data_source(
                data_source_id=data_source_id,
                project_id=project_id,
                include_archived=False,
            )
        except DataSourceNotFoundException:
            raise DataSourceNotFoundException(
                f"Tried to delete non-existent data source {data_source_id}"
            )

        # Check if data source is in use by policy versions
        policy_uses = (
            self.db.query(WorkflowDataDependency, PolicyVersion)
            .join(Workflow)
            .join(PolicyVersion)
            .filter(
                WorkflowDataDependency.data_source_id == data_source_id,
                PolicyVersion.archived == False,  # noqa: E712
            )
            .all()
        )

        if policy_uses:
            raise InvalidDataSourceException(
                f"Data source {data_source_id} is used by one or more policy versions"
            )

        # Check if data source is in use by components
        component_uses = (
            self.db.query(WorkflowDataDependency, Component)
            .join(Workflow)
            .join(Component)
            .filter(
                WorkflowDataDependency.data_source_id == data_source_id,
                Component.archived == False,  # noqa: E712
            )
            .all()
        )

        if component_uses:
            raise InvalidDataSourceException(
                f"Data source {data_source_id} is used by one or more components"
            )

        # Check if data source has associated data objects
        objects = (
            self.db.query(DataObject).filter_by(data_source_id=data_source_id).all()
        )
        if objects:
            raise InvalidDataSourceException(
                f"Data source {data_source_id} has associated data objects"
            )

        data_source.archived = True
        self.db.commit()

        if self.logger:
            self.logger.system.info(f"Archived data source {data_source_id}")

        return {"data_source_id": data_source_id}

    def set_environment_variables(
        self,
        data_source_id: str,
        desired_variables: list[DataSourceEnvVarBase],
        project_id: str = None,
    ) -> dict[str, Any]:
        """
        Set environment variables for a data source.

        Args:
            data_source_id: Data source UUID
            desired_variables: List of environment variables to set
            project_id: Optional project UUID to filter by

        Returns:
            Dictionary with data_source_id and variables

        Raises:
            DataSourceNotFoundException: If data source doesn't exist
            InvalidDataSourceException: If variables are not supported
        """
        # Validate data source exists and is not archived
        self.data_source_loader.get_data_source(
            data_source_id=data_source_id, project_id=project_id, include_archived=False
        )

        # Get existing variables
        existing_variables = (
            self.db.query(DataSourceEnvVar)
            .filter_by(data_source_id=data_source_id)
            .all()
        )

        # Remove variables not in desired list
        for var in existing_variables:
            if var.name not in {v.name for v in desired_variables}:
                self.db.delete(var)

        # Update or create variables
        existing_map = {v.name: v for v in existing_variables}
        for v in desired_variables:
            env_var = existing_map.get(v.name)
            if not env_var:
                env_var = DataSourceEnvVar(
                    data_source_id=data_source_id,
                    name=v.name,
                    value=v.value,
                )
                self.db.add(env_var)
            else:
                env_var.value = v.value

        self.db.commit()
        return {"data_source_id": data_source_id, "variables": desired_variables}

    def get_environment_variables(
        self, data_source_id: str, project_id: str = None
    ) -> list[DataSourceEnvVarSchema]:
        """
        Get environment variables for a data source.

        Args:
            data_source_id: Data source UUID
            project_id: Optional project UUID to filter by

        Returns:
            List of DataSourceEnvVar objects

        Raises:
            DataSourceNotFoundException: If data source doesn't exist
        """
        # Validate data source exists and is not archived
        self.data_source_loader.get_data_source(
            data_source_id=data_source_id, project_id=project_id, include_archived=False
        )

        return (
            self.db.query(DataSourceEnvVar)
            .filter_by(data_source_id=data_source_id)
            .all()
        )

    def list_data_objects(
        self, data_source_id: str, project_id: str = None
    ) -> list[DataObjectMetadata]:
        """
        List data objects for a data source.

        Args:
            data_source_id: Data source UUID
            project_id: Optional project UUID to filter by

        Returns:
            List of DataObjectMetadata objects

        Raises:
            DataSourceNotFoundException: If data source doesn't exist
        """
        # Validate data source exists (include archived for data objects listing)
        self.data_source_loader.get_data_source(
            data_source_id=data_source_id, project_id=project_id, include_archived=True
        )

        data_objects = (
            self.db.query(DataObject).filter_by(data_source_id=data_source_id).all()
        )

        return [
            DataObjectMetadata(
                data_object_id=obj.data_object_id,
                data_source_id=obj.data_source_id,
                key=obj.key,
                created_at=obj.created_at,
            )
            for obj in data_objects
        ]

    def get_data_object(
        self, data_source_id: str, data_object_id: str, project_id: str = None
    ) -> DataObject:
        """
        Get a specific data object.

        Args:
            data_source_id: Data source UUID
            data_object_id: Data object UUID
            project_id: Optional project UUID to filter by

        Returns:
            DataObject object

        Raises:
            DataSourceNotFoundException: If data source or data object doesn't exist
        """
        # Validate data source exists first
        self.data_source_loader.get_data_source(
            data_source_id=data_source_id, project_id=project_id, include_archived=True
        )

        # Get the data object
        data_object = (
            self.db.query(DataObject)
            .filter_by(data_source_id=data_source_id, data_object_id=data_object_id)
            .first()
        )

        if not data_object:
            raise DataSourceNotFoundException("Data object not found")

        return data_object

    def request_data_from_broker(
        self, request: DataBrokerRequest, project_id: str = None
    ) -> DataBrokerResponse:
        """
        Request data through the data broker.

        Args:
            request: Data broker request
            project_id: Optional project UUID to filter by

        Returns:
            DataBrokerResponse object

        Raises:
            DataSourceNotFoundException: If data source doesn't exist
            InvalidDataSourceException: If environment variables missing
        """
        # Find data source by name (include archived for broker requests)
        data_source = self.data_source_loader.get_data_source_by_name(
            name=request.data_source_name, project_id=project_id, include_archived=True
        )

        spec = DataSourceSchema.from_orm(data_source)

        # Initialize broker
        logger = self.logger.system if self.logger else None
        broker = DataBroker(db=self.db, logger=logger, spec=spec)

        # Get environment variables
        env_vars = (
            self.db.query(DataSourceEnvVar)
            .filter_by(data_source_id=spec.data_source_id)
            .all()
        )
        env_variables = {ev.name: ev.value for ev in env_vars} if env_vars else {}

        # Check for missing variables
        missing_vars = set(spec.variables or []) - set(env_variables.keys())
        if missing_vars:
            raise InvalidDataSourceException(
                f"Missing environment variables: {', '.join(missing_vars)}"
            )

        try:
            # Get data through broker
            data = broker.get_data(request.configured_params, env_variables)

            # Record the request
            request_obj = RunDataRequest(
                run_id=request.run_id,
                data_object_id=data.data_object_id,
                data_source_id=spec.data_source_id,
                data_origin=data.origin,
            )
            self.db.add(request_obj)
            self.db.commit()

            return data

        except requests.exceptions.RequestException as e:
            if self.logger:
                self.logger.system.error(str(e))
            raise DataBrokerRequestException(str(e))
        except Exception as e:
            if self.logger:
                self.logger.system.error(str(e))
            raise DataBrokerException(str(e))<|MERGE_RESOLUTION|>--- conflicted
+++ resolved
@@ -19,13 +19,8 @@
     DataSourceEnvVar,
     PolicyVersion,
     RunDataRequest,
-<<<<<<< HEAD
-    StepMetadata,
     Workflow,
     WorkflowDataDependency,
-=======
-    UploadedFile,
->>>>>>> 38a35e49
 )
 from vulkan_engine.exceptions import (
     DataBrokerException,
