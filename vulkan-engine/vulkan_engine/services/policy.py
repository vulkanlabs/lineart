"""
Policy management service.

Handles all business logic related to policies including CRUD operations,
validation, and allocation strategy management.
"""

from datetime import date

from sqlalchemy import func as F
from sqlalchemy import select

<<<<<<< HEAD
from vulkan.core.run import RunStatus
from vulkan_engine.db import Policy, PolicyVersion, Run, WorkflowStatus
=======
from vulkan_engine.db import Policy, PolicyVersion, PolicyVersionStatus, Run
>>>>>>> 38a35e49
from vulkan_engine.events import VulkanEvent
from vulkan_engine.exceptions import (
    InvalidAllocationStrategyException,
    InvalidPolicyVersionException,
    PolicyHasVersionsException,
    PolicyNotFoundException,
    PolicyVersionNotFoundException,
)
from vulkan_engine.loaders import PolicyLoader, PolicyVersionLoader
from vulkan_engine.schemas import PolicyAllocationStrategy, PolicyBase, PolicyCreate
from vulkan_engine.services.base import BaseService
from vulkan_engine.utils import validate_date_range


class PolicyService(BaseService):
    """Service for managing policies and their operations."""

    def __init__(self, db, logger=None):
        """
        Initialize policy service.

        Args:
            db: Database session
            logger: Optional logger
        """
        super().__init__(db, logger)
        self.policy_loader = PolicyLoader(db)
        self.policy_version_loader = PolicyVersionLoader(db)

    def list_policies(
        self, include_archived: bool = False, project_id: str = None
    ) -> list[Policy]:
        """
        List policies, optionally filtered by project.

        Args:
            include_archived: Whether to include archived policies
            project_id: Optional project UUID to filter by

        Returns:
            List of Policy objects
        """
        return self.policy_loader.list_policies(
            project_id=project_id, include_archived=include_archived
        )

    def create_policy(
        self, policy_data: PolicyCreate, project_id: str = None
    ) -> Policy:
        """
        Create a new policy.

        Args:
            policy_data: Policy creation data
            project_id: Optional project UUID to associate with

        Returns:
            Created Policy object
        """
        policy_dict = policy_data.model_dump()
        policy_dict["project_id"] = project_id

        policy = Policy(**policy_dict)
        self.db.add(policy)
        self.db.commit()

        self._log_event(
            VulkanEvent.POLICY_CREATED,
            policy_id=policy.policy_id,
            **policy_data.model_dump(),
        )

        return policy

    def get_policy(self, policy_id: str, project_id: str = None) -> Policy:
        """
        Get a policy by ID, optionally filtered by project.

        Args:
            policy_id: Policy UUID
            project_id: Optional project UUID to filter by

        Returns:
            Policy object

        Raises:
            PolicyNotFoundException: If policy doesn't exist or doesn't belong to specified project
        """
        return self.policy_loader.get_policy(policy_id, project_id=project_id)

    def update_policy(
        self, policy_id: str, update_data: PolicyBase, project_id: str = None
    ) -> Policy:
        """
        Update a policy, optionally filtered by project.

        Args:
            policy_id: Policy UUID
            update_data: Update data
            project_id: Optional project UUID to filter by

        Returns:
            Updated Policy object

        Raises:
            PolicyNotFoundException: If policy doesn't exist or doesn't belong to specified project
            InvalidAllocationStrategyException: If allocation strategy is invalid
        """
        policy = self.policy_loader.get_policy(policy_id, project_id=project_id)

        # Validate allocation strategy if provided
        if update_data.allocation_strategy:
            self._validate_allocation_strategy(
                update_data.allocation_strategy, project_id=project_id
            )
            policy.allocation_strategy = update_data.allocation_strategy.model_dump()

        # Update fields if provided
        if update_data.name is not None and update_data.name != policy.name:
            policy.name = update_data.name

        if (
            update_data.description is not None
            and update_data.description != policy.description
        ):
            policy.description = update_data.description

        self.db.commit()

        self._log_event(
            VulkanEvent.POLICY_UPDATED, policy_id=policy_id, **update_data.model_dump()
        )

        return policy

    def delete_policy(self, policy_id: str, project_id: str = None) -> None:
        """
        Delete (archive) a policy, optionally filtered by project.

        Args:
            policy_id: Policy UUID
            project_id: Optional project UUID to filter by

        Raises:
            PolicyNotFoundException: If policy doesn't exist, already archived, or doesn't belong to specified project
            PolicyHasVersionsException: If policy has active versions
        """
        policy = self.policy_loader.get_policy(policy_id, project_id=project_id)

        if policy.archived:
            raise PolicyNotFoundException(f"Policy {policy_id} not found")

        # Check for active versions
        active_versions_count = (
            self.db.query(PolicyVersion)
            .filter_by(policy_id=policy_id, archived=False)
            .count()
        )

        if active_versions_count > 0:
            raise PolicyHasVersionsException(
                f"Policy {policy_id} has {active_versions_count} active versions, "
                "delete them first"
            )

        policy.archived = True
        self.db.commit()

        self._log_event(VulkanEvent.POLICY_DELETED, policy_id=policy_id)

    def list_policy_versions(
        self, policy_id: str, include_archived: bool = False, project_id: str = None
    ) -> list[PolicyVersion]:
        """
        List versions for a policy, optionally filtered by project.

        Args:
            policy_id: Policy UUID
            include_archived: Whether to include archived versions
            project_id: Optional project UUID to filter by

        Returns:
            List of PolicyVersion objects
        """
        return self.policy_version_loader.list_policy_versions(
            policy_id=policy_id,
            project_id=project_id,
            include_archived=include_archived,
        )

    def list_runs_by_policy(
        self,
        policy_id: str,
        start_date: date | None = None,
        end_date: date | None = None,
        project_id: str = None,
    ) -> list[Run]:
        """
        List runs for a policy within a date range, optionally filtered by project.

        Args:
            policy_id: Policy UUID
            start_date: Start date filter
            end_date: End date filter
            project_id: Optional project UUID to filter by

        Returns:
            List of Run objects
        """
        start_date, end_date = validate_date_range(start_date, end_date)

        query = (
            select(Run)
            .join(PolicyVersion)
            .filter(
                (PolicyVersion.policy_id == policy_id)
                & (PolicyVersion.project_id == project_id)
                & (Run.created_at >= start_date)
                & (F.DATE(Run.created_at) <= end_date)
            )
            .order_by(Run.created_at.desc())
        )

        return self.db.execute(query).scalars().all()

    def _validate_allocation_strategy(
        self, allocation_strategy: PolicyAllocationStrategy, project_id: str = None
    ) -> None:
        """
        Validate an allocation strategy.

        Args:
            allocation_strategy: Strategy to validate
            project_id: Optional project UUID to filter by

        Raises:
            InvalidAllocationStrategyException: If strategy is invalid
        """
        if not allocation_strategy:
            return

        if len(allocation_strategy.choice) == 0:
            raise InvalidAllocationStrategyException(
                "Allocation strategy must have at least one option"
            )

        total_frequency = sum(option.frequency for option in allocation_strategy.choice)
        if total_frequency != 1000:
            raise InvalidAllocationStrategyException(
                "The sum of frequencies must be 1000"
            )

        # Validate shadow versions if present
        if allocation_strategy.shadow:
            for version_id in allocation_strategy.shadow:
                self._validate_policy_version_id(version_id, project_id)

        # Validate choice versions
        for option in allocation_strategy.choice:
            self._validate_policy_version_id(option.policy_version_id, project_id)

        # TODO: Validate if schemas are compatible
        # TODO: Validate if config_variables are compatible

    def _validate_policy_version_id(
        self, policy_version_id: str, project_id: str = None
    ) -> PolicyVersion:
        """
        Validate a policy version exists and is valid.

        Args:
            policy_version_id: Version UUID to validate
            project_id: Optional project UUID to filter by

        Returns:
            PolicyVersion object

        Raises:
            PolicyVersionNotFoundException: If version doesn't exist
            InvalidPolicyVersionException: If version is not valid
        """
        version = self.policy_version_loader.get_policy_version(
            policy_version_id, project_id=project_id
        )

        if not version:
            raise PolicyVersionNotFoundException(
                f"Policy version {policy_version_id} not found"
            )

        if version.status != WorkflowStatus.VALID:
            raise InvalidPolicyVersionException(
                f"Policy version {policy_version_id} is not valid"
            )

        return version<|MERGE_RESOLUTION|>--- conflicted
+++ resolved
@@ -10,12 +10,7 @@
 from sqlalchemy import func as F
 from sqlalchemy import select
 
-<<<<<<< HEAD
-from vulkan.core.run import RunStatus
 from vulkan_engine.db import Policy, PolicyVersion, Run, WorkflowStatus
-=======
-from vulkan_engine.db import Policy, PolicyVersion, PolicyVersionStatus, Run
->>>>>>> 38a35e49
 from vulkan_engine.events import VulkanEvent
 from vulkan_engine.exceptions import (
     InvalidAllocationStrategyException,
