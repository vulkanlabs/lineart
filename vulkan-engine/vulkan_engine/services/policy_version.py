--- conflicted
+++ resolved
@@ -30,24 +30,10 @@
     PolicyVersionInUseException,
     PolicyVersionNotFoundException,
 )
-<<<<<<< HEAD
+from vulkan_engine.loaders import PolicyLoader, PolicyVersionLoader
 from vulkan_engine.services.base import BaseService
 from vulkan_engine.services.workflow import WorkflowService
 from vulkan_engine.utils import validate_date_range
-=======
-from vulkan_engine.loaders import PolicyLoader, PolicyVersionLoader
-from vulkan_engine.schemas import (
-    ConfigurationVariables,
-    ConfigurationVariablesBase,
-    DataSourceReference,
-    PolicyAllocationStrategy,
-    PolicyVersionBase,
-    PolicyVersionCreate,
-    RunResult,
-)
-from vulkan_engine.services.base import BaseService
-from vulkan_engine.utils import convert_pydantic_to_dict, validate_date_range
->>>>>>> 38a35e49
 
 
 class PolicyVersionService(BaseService):
@@ -71,20 +57,13 @@
         """
         super().__init__(db, logger)
         self.launcher = launcher
-<<<<<<< HEAD
         self.workflow_service = workflow_service
-
-    def create_policy_version(
-        self, config: schemas.PolicyVersionCreate
-    ) -> schemas.PolicyVersion:
-=======
         self.policy_loader = PolicyLoader(db)
         self.policy_version_loader = PolicyVersionLoader(db)
 
     def create_policy_version(
-        self, config: PolicyVersionCreate, project_id: str = None
-    ) -> PolicyVersion:
->>>>>>> 38a35e49
+        self, config: schemas.PolicyVersionCreate, project_id: str = None
+    ) -> schemas.PolicyVersion:
         """
         Create a new policy version.
 
@@ -98,17 +77,15 @@
         Raises:
             PolicyNotFoundException: If policy doesn't exist
         """
-        # Verify policy exists
         policy = self.policy_loader.get_policy(config.policy_id, project_id=project_id)
 
-<<<<<<< HEAD
         # Create workflow for the policy version
         workflow = self.workflow_service.create_workflow(
             spec={"nodes": [], "input_schema": {}},
-            input_schema={},
             requirements=[],
             variables=[],
             ui_metadata={},
+            project_id=policy.project_id,
         )
 
         # Create version with initial INVALID status and link to workflow
@@ -116,17 +93,7 @@
             policy_id=config.policy_id,
             alias=config.alias,
             workflow_id=workflow.workflow_id,
-=======
-        # Create version with initial INVALID status, inheriting project_id from policy
-        version = PolicyVersion(
-            policy_id=config.policy_id,
-            alias=config.alias,
-            status=PolicyVersionStatus.INVALID,
-            spec={"nodes": [], "input_schema": {}},
-            input_schema={},
-            requirements=[],
             project_id=policy.project_id,
->>>>>>> 38a35e49
         )
         self.db.add(version)
         self.db.commit()
@@ -140,13 +107,9 @@
 
         return schemas.PolicyVersion.from_orm(version, workflow)
 
-<<<<<<< HEAD
-    def get_policy_version(self, policy_version_id: str) -> schemas.PolicyVersion:
-=======
     def get_policy_version(
         self, policy_version_id: str, project_id: str = None
     ) -> PolicyVersion | None:
->>>>>>> 38a35e49
         """
         Get a policy version by ID, optionally filtered by project.
 
@@ -157,23 +120,6 @@
         Returns:
             PolicyVersion object or None if not found
         """
-<<<<<<< HEAD
-        version = (
-            self.db.query(PolicyVersion)
-            .filter_by(policy_version_id=policy_version_id)
-            .first()
-        )
-        if not version:
-            raise PolicyVersionNotFoundException(
-                f"Policy version {policy_version_id} not found"
-            )
-        workflow = self.workflow_service.get_workflow(version.workflow_id)
-        return schemas.PolicyVersion.from_orm(version, workflow)
-
-    def list_policy_versions(
-        self, policy_id: str | None = None, archived: bool = False
-    ) -> list[schemas.PolicyVersionBase]:
-=======
         try:
             return self.policy_version_loader.get_policy_version(
                 policy_version_id, project_id=project_id
@@ -187,7 +133,6 @@
         archived: bool = False,
         project_id: str = None,
     ) -> list[PolicyVersion]:
->>>>>>> 38a35e49
         """
         List policy versions with optional filtering.
 
@@ -204,15 +149,11 @@
         )
 
     def update_policy_version(
-<<<<<<< HEAD
         self,
         policy_version_id: str,
         config: schemas.PolicyVersionBase,
-    ) -> schemas.PolicyVersion:
-=======
-        self, policy_version_id: str, config: PolicyVersionBase, project_id: str = None
+        project_id: str = None,
     ) -> PolicyVersion:
->>>>>>> 38a35e49
         """
         Update a policy version with new spec and configuration.
 
@@ -233,27 +174,18 @@
             policy_version_id, project_id=project_id, include_archived=False
         )
 
+        self.logger.system.error(f"Got version {version}")
         # Update basic fields
-<<<<<<< HEAD
         version.alias = config.alias
 
         workflow = self.workflow_service.update_workflow(
             workflow_id=version.workflow_id,
             spec=config.spec,
-            input_schema=config.input_schema,
             requirements=config.requirements,
             variables=config.spec.config_variables or [],
             ui_metadata=config.ui_metadata,
         )
-=======
-        spec = convert_pydantic_to_dict(config.spec)
-        version.alias = config.alias
-        version.spec = spec
-        version.requirements = config.requirements
-        version.status = PolicyVersionStatus.INVALID
-        version.ui_metadata = convert_pydantic_to_dict(config.ui_metadata)
-        self.db.commit()
->>>>>>> 38a35e49
+        self.logger.system.error(f"Updated workflow {version.workflow_id}")
 
         # Handle data source dependencies
         data_input_nodes = [
@@ -355,12 +287,8 @@
         config_variables: dict,
         polling_interval_ms: int,
         polling_timeout_ms: int,
-<<<<<<< HEAD
+        project_id: str = None,
     ) -> schemas.RunResult:
-=======
-        project_id: str = None,
-    ) -> RunResult:
->>>>>>> 38a35e49
         """
         Execute a workflow and wait for results.
 
@@ -390,13 +318,8 @@
         return result
 
     def list_configuration_variables(
-<<<<<<< HEAD
-        self, policy_version_id: str
+        self, policy_version_id: str, project_id: str = None
     ) -> list[schemas.ConfigurationVariables]:
-=======
-        self, policy_version_id: str, project_id: str = None
-    ) -> list[ConfigurationVariables]:
->>>>>>> 38a35e49
         """
         List configuration variables for a policy version.
 
@@ -455,12 +378,8 @@
     def set_configuration_variables(
         self,
         policy_version_id: str,
-<<<<<<< HEAD
         desired_variables: list[schemas.ConfigurationVariablesBase],
-=======
-        desired_variables: list[ConfigurationVariablesBase],
         project_id: str = None,
->>>>>>> 38a35e49
     ) -> dict[str, Any]:
         """
         Set configuration variables for a policy version.
@@ -551,13 +470,8 @@
         return self.db.execute(query).scalars().all()
 
     def list_data_sources_by_policy_version(
-<<<<<<< HEAD
-        self, policy_version_id: str
+        self, policy_version_id: str, project_id: str = None
     ) -> list[schemas.DataSourceReference]:
-=======
-        self, policy_version_id: str, project_id: str = None
-    ) -> list[DataSourceReference]:
->>>>>>> 38a35e49
         """
         List data sources used by a policy version.
 
@@ -572,7 +486,7 @@
             PolicyVersionNotFoundException: If version doesn't exist
         """
         # Validate policy version exists
-        self.policy_version_loader.get_policy_version(
+        version = self.policy_version_loader.get_policy_version(
             policy_version_id, project_id=project_id
         )
 
