"""
Policy version management service.

Handles all business logic related to policy versions including CRUD operations,
workspace management, configuration variables, data source dependencies, and run execution.
"""

from datetime import date

from sqlalchemy import func as F
from sqlalchemy import select
from sqlalchemy.orm import Session

from vulkan.spec.nodes.base import NodeType
from vulkan_engine import schemas
<<<<<<< HEAD
from vulkan_engine.dagster.launch_run import get_run_result
=======
>>>>>>> 327349a0
from vulkan_engine.db import (
    ConfigurationValue,
    DataSource,
    Policy,
    PolicyVersion,
    Run,
    WorkflowDataDependency,
)
from vulkan_engine.events import VulkanEvent
from vulkan_engine.exceptions import (
    DataSourceNotFoundException,
    InvalidDataSourceException,
    PolicyVersionInUseException,
    PolicyVersionNotFoundException,
)
from vulkan_engine.loaders import PolicyLoader, PolicyVersionLoader
from vulkan_engine.services.base import BaseService
<<<<<<< HEAD
from vulkan_engine.services.run_orchestration import RunOrchestrationService
=======
from vulkan_engine.services.run_orchestration import (
    RunOrchestrationService,
    get_run_result,
)
>>>>>>> 327349a0
from vulkan_engine.services.workflow import WorkflowService
from vulkan_engine.utils import validate_date_range


class PolicyVersionService(BaseService):
    """Service for managing policy versions and their operations."""

    def __init__(
        self,
        db: Session,
        workflow_service: WorkflowService,
<<<<<<< HEAD
        run_orchestrator: RunOrchestrationService,
=======
        orchestrator: RunOrchestrationService,
>>>>>>> 327349a0
        logger=None,
    ):
        """
        Initialize policy version service.

        Args:
            db: Database session
            workflow_service: Workflow management service
            orchestrator: Run orchestration service
            logger: Optional logger
        """
        super().__init__(db, logger)
<<<<<<< HEAD
        self.run_orchestrator = run_orchestrator
=======
        self.orchestrator = orchestrator
>>>>>>> 327349a0
        self.workflow_service = workflow_service
        self.policy_loader = PolicyLoader(db)
        self.policy_version_loader = PolicyVersionLoader(db)

    def create_policy_version(
        self, config: schemas.PolicyVersionBase, project_id: str = None
    ) -> schemas.PolicyVersion:
        """
        Create a new policy version.

        Args:
            config: Policy version creation data
            project_id: Optional project UUID to associate with

        Returns:
            Created PolicyVersion object

        Raises:
            PolicyNotFoundException: If policy doesn't exist
        """
        policy = self.policy_loader.get_policy(config.policy_id, project_id=project_id)

        # Create workflow for the policy version
        workflow = self.workflow_service.create_workflow(
            spec={"nodes": [], "input_schema": {}},
            requirements=[],
            variables=[],
            ui_metadata={},
            project_id=policy.project_id,
        )

        # Create version with initial INVALID status and link to workflow
        version = PolicyVersion(
            policy_id=config.policy_id,
            alias=config.alias,
            workflow_id=workflow.workflow_id,
            project_id=policy.project_id,
        )
        self.db.add(version)
        self.db.commit()

        self._log_event(
            VulkanEvent.POLICY_VERSION_CREATED,
            policy_id=config.policy_id,
            policy_version_id=version.policy_version_id,
            policy_version_alias=config.alias,
        )

        return schemas.PolicyVersion.from_orm(version, workflow)

    def get_policy_version(
        self, policy_version_id: str, project_id: str = None
    ) -> PolicyVersion | None:
        """
        Get a policy version by ID, optionally filtered by project.

        Args:
            policy_version_id: Policy version UUID
            project_id: Optional project UUID to filter by

        Returns:
            PolicyVersion object or None if not found
        """
        try:
            return self.policy_version_loader.get_policy_version(
                policy_version_id, project_id=project_id
            )
        except PolicyVersionNotFoundException:
            return None

    def list_policy_versions(
        self,
        policy_id: str | None = None,
        archived: bool = False,
        project_id: str = None,
    ) -> list[PolicyVersion]:
        """
        List policy versions with optional filtering.

        Args:
            policy_id: Optional policy ID to filter by
            archived: Whether to include archived versions
            project_id: Optional project UUID to filter by

        Returns:
            List of PolicyVersion objects
        """
        return self.policy_version_loader.list_policy_versions(
            policy_id=policy_id, project_id=project_id, include_archived=archived
        )

    def update_policy_version(
        self,
        policy_version_id: str,
        config: schemas.PolicyVersionUpdate,
        project_id: str = None,
    ) -> PolicyVersion:
        """
        Update a policy version with new spec and configuration.

        Args:
            policy_version_id: Policy version UUID
            config: Update configuration
            project_id: Optional project UUID to filter by

        Returns:
            Updated PolicyVersion object

        Raises:
            PolicyVersionNotFoundException: If version doesn't exist
            DSNotFound: If referenced data sources don't exist
            InvalidDataSourceException: If data source configuration is invalid
        """
        version = self.policy_version_loader.get_policy_version(
            policy_version_id, project_id=project_id, include_archived=False
        )

        # Update basic fields
        version.alias = config.alias

        workflow = self.workflow_service.update_workflow(
            workflow_id=version.workflow_id,
            spec=config.workflow.spec,
            requirements=config.workflow.requirements,
            variables=config.workflow.variables,
            ui_metadata=config.workflow.ui_metadata,
            project_id=project_id,
        )
        self.logger.system.info(
            f"Updated workflow {version.workflow_id}",
            extra={
                "project_id": project_id,
                "policy_version_id": policy_version_id,
            },
        )

        # Handle data source dependencies
        data_input_nodes = [
            node
            for node in config.workflow.spec.nodes
            if node.node_type == NodeType.DATA_INPUT.value
        ]
        # List of data source names used in the data input nodes
        used_data_sources = [node.metadata["data_source"] for node in data_input_nodes]

        if used_data_sources:
            data_sources = self._add_data_source_dependencies(
                version, used_data_sources
            )
            # For each data source, check if its required runtime params are
            # configured in the corresponding data-input-node "parameters" field.
            self._validate_data_source_runtime_params(data_input_nodes, data_sources)

        self.db.commit()
        self._log_event(
            VulkanEvent.POLICY_VERSION_UPDATED,
            policy_id=version.policy_id,
            policy_version_id=policy_version_id,
            policy_version_alias=version.alias,
        )

        return schemas.PolicyVersion.from_orm(version, workflow)

    def delete_policy_version(
        self, policy_version_id: str, project_id: str = None
    ) -> None:
        """
        Delete (archive) a policy version.

        Args:
            policy_version_id: Policy version UUID
            project_id: Optional project UUID to filter by

        Raises:
            PolicyVersionNotFoundException: If version doesn't exist
            PolicyVersionInUseException: If version is in use by allocation strategy
        """
        try:
            version = self.policy_version_loader.get_policy_version(
                policy_version_id, project_id=project_id, include_archived=False
            )
        except PolicyVersionNotFoundException:
            raise PolicyVersionNotFoundException(
                f"Tried to delete non-existent policy version {policy_version_id}"
            )

        # Check if version is in use by allocation strategy
        self._check_version_not_in_use(version)

        # Delete the underlying workflow
        self.workflow_service.delete_workflow(version.workflow_id)

        version.archived = True
        self.db.commit()

        self._log_event(
            VulkanEvent.POLICY_VERSION_DELETED, policy_version_id=policy_version_id
        )

    def create_run(
        self,
        policy_version_id: str,
        input_data: dict,
        config_variables: dict,
        project_id: str = None,
    ) -> schemas.RunCreated:
        """
        Create a run for a policy version.

        Args:
            policy_version_id: Policy version UUID
            input_data: Input data for the run
            config_variables: Configuration variables
            project_id: Optional project UUID to associate with

        Returns:
            RunCreated
        """
<<<<<<< HEAD
        run = self.run_orchestrator.create_run(
=======
        run = self.orchestrator.create_run(
>>>>>>> 327349a0
            input_data=input_data,
            policy_version_id=policy_version_id,
            run_config_variables=config_variables,
            project_id=project_id,
        )
        return schemas.RunCreated(
            policy_version_id=policy_version_id, run_id=run.run_id
        )

    async def run_workflow(
        self,
        policy_version_id: str,
        input_data: dict,
        config_variables: dict,
        polling_interval_ms: int,
        polling_timeout_ms: int,
        project_id: str = None,
    ) -> schemas.RunResult:
        """
        Execute a workflow and wait for results.

        Args:
            policy_version_id: Policy version UUID
            input_data: Input data for the run
            config_variables: Configuration variables
            polling_interval_ms: Polling interval
            polling_timeout_ms: Polling timeout
            project_id: Optional project UUID to associate with

        Returns:
            RunResult object
        """
<<<<<<< HEAD
        run = self.run_orchestrator.create_run(
=======
        run = self.orchestrator.create_run(
>>>>>>> 327349a0
            input_data=input_data,
            policy_version_id=policy_version_id,
            run_config_variables=config_variables,
            project_id=project_id,
        )
        result = await get_run_result(
            self.db, run.run_id, polling_interval_ms, polling_timeout_ms
        )
        return result

    def list_configuration_variables(
        self, policy_version_id: str, project_id: str = None
    ) -> list[schemas.ConfigurationVariables]:
        """
        List configuration variables for a policy version.

        Args:
            policy_version_id: Policy version UUID
            project_id: Optional project UUID to filter by

        Returns:
            List of ConfigurationVariables

        Raises:
            PolicyVersionNotFoundException: If version doesn't exist
        """
        version = self.policy_version_loader.get_policy_version(
            policy_version_id, project_id=project_id, include_archived=False
        )

        # Get variables from the workflow
        required_variables = version.workflow.variables or []

        variables = (
            self.db.query(ConfigurationValue)
            .filter_by(policy_version_id=policy_version_id)
            .all()
        )
        variable_map = {v.name: v for v in variables}

        result = []

        # Add existing variables
        for variable in variables:
            result.append(
                schemas.ConfigurationVariables(
                    name=variable.name,
                    value=variable.value,
                    created_at=variable.created_at,
                    last_updated_at=variable.last_updated_at,
                )
            )

        # Add missing required variables as null entries
        for variable in required_variables:
            if variable not in variable_map:
                result.append(
                    schemas.ConfigurationVariables(
                        name=variable,
                        value=None,
                        created_at=None,
                        last_updated_at=None,
                    )
                )

        return result

    def set_configuration_variables(
        self,
        policy_version_id: str,
        desired_variables: list[schemas.ConfigurationVariablesBase],
        project_id: str = None,
    ) -> schemas.ConfigurationVariablesSetResult:
        """
        Set configuration variables for a policy version.

        Args:
            policy_version_id: Policy version UUID
            desired_variables: List of variables to set
            project_id: Optional project UUID to filter by

        Returns:
            ConfigurationVariablesSetResult

        Raises:
            PolicyVersionNotFoundException: If version doesn't exist
        """
        # Validate policy version exists
        self.policy_version_loader.get_policy_version(
            policy_version_id, project_id=project_id, include_archived=False
        )

        existing_variables = (
            self.db.query(ConfigurationValue)
            .filter_by(policy_version_id=policy_version_id)
            .all()
        )

        # Remove variables not in desired list
        desired_names = {var.name for var in desired_variables}
        for v in existing_variables:
            if v.name not in desired_names:
                self.db.delete(v)

        # Update or create variables
        existing_map = {v.name: v for v in existing_variables}
        for v in desired_variables:
            config_value = existing_map.get(v.name)
            if not config_value:
                config_value = ConfigurationValue(
                    policy_version_id=policy_version_id,
                    name=v.name,
                    value=v.value,
                )
                self.db.add(config_value)
            else:
                config_value.value = v.value

        self.db.commit()
        self._log_event(
            VulkanEvent.POLICY_VERSION_VARIABLES_UPDATED,
            policy_version_id=policy_version_id,
            variables=[v.model_dump_json() for v in desired_variables],
        )

        return schemas.ConfigurationVariablesSetResult(
            policy_version_id=policy_version_id,
            variables=[
                schemas.ConfigurationVariables(
                    name=v.name,
                    value=v.value,
                )
                for v in desired_variables
            ],
        )

    def list_runs_by_policy_version(
        self,
        policy_version_id: str,
        start_date: date | None = None,
        end_date: date | None = None,
        project_id: str = None,
    ) -> list[Run]:
        """
        List runs for a policy version.

        Args:
            policy_version_id: Policy version UUID
            start_date: Start date filter
            end_date: End date filter
            project_id: Optional project UUID to filter by

        Returns:
            List of Run objects
        """
        start_date, end_date = validate_date_range(start_date, end_date)

        query = select(Run).filter(
            (Run.policy_version_id == policy_version_id)
            & (Run.created_at >= start_date)
            & (F.DATE(Run.created_at) <= end_date)
        )

        if project_id is not None:
            query = query.filter(Run.project_id == project_id)

        query = query.order_by(Run.created_at.desc())

        return self.db.execute(query).scalars().all()

    def list_data_sources_by_policy_version(
        self, policy_version_id: str, project_id: str = None
    ) -> list[schemas.DataSourceReference]:
        """
        List data sources used by a policy version.

        Args:
            policy_version_id: Policy version UUID
            project_id: Optional project UUID to filter by

        Returns:
            List of DataSourceReference objects

        Raises:
            PolicyVersionNotFoundException: If version doesn't exist
        """
        # Validate policy version exists
        version = self.policy_version_loader.get_policy_version(
            policy_version_id, project_id=project_id
        )

        dependencies = (
            self.db.query(WorkflowDataDependency)
            .filter_by(workflow_id=version.workflow_id)
            .all()
        )

        result = []
        for dep in dependencies:
            ds = (
                self.db.query(DataSource)
                .filter_by(data_source_id=dep.data_source_id)
                .first()
            )
            if ds:
                result.append(
                    schemas.DataSourceReference(
                        data_source_id=ds.data_source_id,
                        name=ds.name,
                        created_at=ds.created_at,
                    )
                )

        return result

    def _add_data_source_dependencies(
        self, version: PolicyVersion, data_sources: list[str]
    ) -> dict[str, DataSource]:
        """Add data source dependencies for a policy version."""
        query = select(DataSource).where(
            DataSource.name.in_(data_sources),
            DataSource.archived.is_(False),
        )
        matched = self.db.execute(query).scalars().all()

        missing = set(data_sources) - {m.name for m in matched}
        if missing:
            raise DataSourceNotFoundException(
                f"The following data sources are not defined: {list(missing)}"
            )

        for ds in matched:
            dependency = WorkflowDataDependency(
                data_source_id=ds.data_source_id,
                workflow_id=version.workflow_id,
            )
            self.db.add(dependency)

        return {str(ds.name): ds for ds in matched}

    def _validate_data_source_runtime_params(
        self, data_input_nodes: list, data_sources: dict[str, DataSource]
    ) -> None:
        """Validate data source runtime parameters."""
        for node in data_input_nodes:
            ds = data_sources[node.metadata["data_source"]]
            if ds.runtime_params:
                configured_params = set(node.metadata["parameters"].keys())
                required_params = set(ds.runtime_params)
                if required_params != configured_params:
                    raise InvalidDataSourceException(
                        f"Data source {ds.name} requires runtime parameters "
                        f"{list(required_params)} but got {list(configured_params)} "
                        f"from {node.name}"
                    )

    def _check_version_not_in_use(self, version: PolicyVersion) -> None:
        """Check if policy version is in use by allocation strategy."""
        policy = self.db.query(Policy).filter_by(policy_id=version.policy_id).first()
        if policy and policy.allocation_strategy:
            strategy = schemas.PolicyAllocationStrategy.model_validate(
                policy.allocation_strategy
            )
            active_versions: list[str] = [
                opt.policy_version_id for opt in strategy.choice
            ]
            active_versions.extend(strategy.shadow or [])

            if str(version.policy_version_id) in active_versions:
                raise PolicyVersionInUseException(
                    f"Policy version {version.policy_version_id} is currently in use by the policy "
                    f"allocation strategy for policy {policy.policy_id}"
                )<|MERGE_RESOLUTION|>--- conflicted
+++ resolved
@@ -13,10 +13,6 @@
 
 from vulkan.spec.nodes.base import NodeType
 from vulkan_engine import schemas
-<<<<<<< HEAD
-from vulkan_engine.dagster.launch_run import get_run_result
-=======
->>>>>>> 327349a0
 from vulkan_engine.db import (
     ConfigurationValue,
     DataSource,
@@ -34,14 +30,10 @@
 )
 from vulkan_engine.loaders import PolicyLoader, PolicyVersionLoader
 from vulkan_engine.services.base import BaseService
-<<<<<<< HEAD
-from vulkan_engine.services.run_orchestration import RunOrchestrationService
-=======
 from vulkan_engine.services.run_orchestration import (
     RunOrchestrationService,
     get_run_result,
 )
->>>>>>> 327349a0
 from vulkan_engine.services.workflow import WorkflowService
 from vulkan_engine.utils import validate_date_range
 
@@ -53,11 +45,7 @@
         self,
         db: Session,
         workflow_service: WorkflowService,
-<<<<<<< HEAD
-        run_orchestrator: RunOrchestrationService,
-=======
         orchestrator: RunOrchestrationService,
->>>>>>> 327349a0
         logger=None,
     ):
         """
@@ -70,11 +58,7 @@
             logger: Optional logger
         """
         super().__init__(db, logger)
-<<<<<<< HEAD
-        self.run_orchestrator = run_orchestrator
-=======
         self.orchestrator = orchestrator
->>>>>>> 327349a0
         self.workflow_service = workflow_service
         self.policy_loader = PolicyLoader(db)
         self.policy_version_loader = PolicyVersionLoader(db)
@@ -293,11 +277,7 @@
         Returns:
             RunCreated
         """
-<<<<<<< HEAD
-        run = self.run_orchestrator.create_run(
-=======
         run = self.orchestrator.create_run(
->>>>>>> 327349a0
             input_data=input_data,
             policy_version_id=policy_version_id,
             run_config_variables=config_variables,
@@ -330,11 +310,7 @@
         Returns:
             RunResult object
         """
-<<<<<<< HEAD
-        run = self.run_orchestrator.create_run(
-=======
         run = self.orchestrator.create_run(
->>>>>>> 327349a0
             input_data=input_data,
             policy_version_id=policy_version_id,
             run_config_variables=config_variables,
