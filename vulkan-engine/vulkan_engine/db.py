--- conflicted
+++ resolved
@@ -22,11 +22,7 @@
 from sqlalchemy.orm import Session, declarative_base, sessionmaker
 from sqlalchemy.sql import func
 
-<<<<<<< HEAD
 from vulkan.core.run import RunStatus, WorkflowStatus
-=======
-from vulkan.core.run import PolicyVersionStatus, RunStatus
->>>>>>> 38a35e49
 from vulkan.schemas import CachingOptions, DataSourceSpec
 from vulkan.spec.nodes.base import NodeType
 from vulkan_engine.config import DatabaseConfig
@@ -95,8 +91,11 @@
         Uuid, primary_key=True, server_default=func.gen_random_uuid()
     )
     policy_id = Column(Uuid, ForeignKey("policy.policy_id"))
+    workflow_id = Column(Uuid, ForeignKey("workflow.workflow_id"))
     alias = Column(String, nullable=True)
-    workflow_id = Column(Uuid, ForeignKey("workflow.workflow_id"))
+
+    project_id = Column(Uuid, nullable=True)
+    __table_args__ = (Index("idx_policy_version_project_id", "project_id"),)
 
 
 class Workflow(TimedUpdateMixin, Base):
@@ -104,23 +103,16 @@
 
     workflow_id = Column(Uuid, primary_key=True, server_default=func.gen_random_uuid())
     spec = Column(JSON, nullable=False)
-    input_schema = Column(JSON, nullable=False)
     requirements = Column(ARRAY(String), nullable=False)
-<<<<<<< HEAD
     variables = Column(ARRAY(String), nullable=False)
 
     # Metadata related to workflow backend and UI states.
     status = Column(Enum(WorkflowStatus), nullable=False)
     ui_metadata = Column(JSON, nullable=False)
-=======
-    variables = Column(ARRAY(String), nullable=True)
-    ui_metadata = Column(JSON, nullable=True)
-
-    # Project association for multi-tenant deployments (denormalized for performance)
-    project_id = Column(Uuid, nullable=True)
-
-    __table_args__ = (Index("idx_policy_version_project_id", "project_id"),)
->>>>>>> 38a35e49
+
+    project_id = Column(Uuid, nullable=True)
+
+    __table_args__ = (Index("idx_workflow_project_id", "project_id"),)
 
 
 class ConfigurationValue(TimedUpdateMixin, Base):
@@ -321,7 +313,6 @@
     created_at = Column(DateTime(timezone=True), server_default=func.now())
 
 
-<<<<<<< HEAD
 class Component(TimedUpdateMixin, ArchivableMixin, Base):
     __tablename__ = "component"
 
@@ -341,19 +332,4 @@
                 unique=True,
                 postgresql_where=(cls.archived == False),  # noqa: E712
             ),
-        )
-=======
-class UploadedFile(Base):
-    __tablename__ = "uploaded_file"
-
-    uploaded_file_id = Column(
-        Uuid, primary_key=True, server_default=func.gen_random_uuid()
-    )
-    file_name = Column(String, nullable=True)
-    file_path = Column(String, nullable=False)
-    file_schema = Column(JSON, nullable=False)
-    created_at = Column(DateTime(timezone=True), server_default=func.now())
-
-
-# To create tables, use create_engine_from_config with appropriate DatabaseConfig
->>>>>>> 38a35e49
+        )